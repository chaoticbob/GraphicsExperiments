--- conflicted
+++ resolved
@@ -18,37 +18,27 @@
 
 #ifdef __spirv__
 
-<<<<<<< HEAD
-   struct DrawParameters {
-       float4x4   ModelMatrix;
-       float3     albedo;
-       float      roughness;
-       float      metalness;
-       float3     F0;
-   };
+struct DrawParameters {
+   float4x4  ModelMatrix;
+   float3    baseColor;
+   float     roughness;
+   float     metallic;
+};
 
 [[vk::push_constant]]
 ConstantBuffer<DrawParameters>     DrawParams            : register(b1);
 
 #else
 
-   struct DrawParameters {
-       float4x4 ModelMatrix;
-   };
-
-   struct MaterialParameters {
-       float3 albedo;
-       float  roughness;
-       float  metalness;
-       float3 F0;
-   };
-=======
+struct DrawParameters {
+   float4x4  ModelMatrix;
+};
+
 struct MaterialParameters {
-    float3 baseColor;
-    float  roughness;
-    float  metallic;
-};
->>>>>>> 230858a9
+   float3    baseColor;
+   float     roughness;
+   float     metallic;
+};
 
 ConstantBuffer<DrawParameters>     DrawParams            : register(b1);
 ConstantBuffer<MaterialParameters> MaterialParams        : register(b2);
@@ -217,24 +207,17 @@
     float  NoV = saturate(dot(N, V));
 
     // Material variables
-<<<<<<< HEAD
     #ifdef __spirv__
-       float3 albedo = DrawParams.albedo;
+       float3 baseColor = DrawParams.baseColor;
        float  roughness = DrawParams.roughness;
-       float  metalness = DrawParams.metalness;
-       float3 F0 = DrawParams.F0;
+       float  metallic = DrawParams.metallic;
+       float  dielectric = 1 - metallic;
     #else
-       float3 albedo = MaterialParams.albedo;
+       float3 baseColor = MaterialParams.baseColor;
        float  roughness = MaterialParams.roughness;
-       float  metalness = MaterialParams.metalness;
-       float3 F0 = MaterialParams.F0;
+       float  metallic = MaterialParams.metallic;
+       float  dielectric = 1 - metallic;
     #endif
-=======
-    float3 baseColor = MaterialParams.baseColor;
-    float  roughness = MaterialParams.roughness;
-    float  metallic = MaterialParams.metallic;
-    float  dielectric = 1 - metallic;
->>>>>>> 230858a9
 
     // Remap
     float3 diffuseColor = baseColor * dielectric;
