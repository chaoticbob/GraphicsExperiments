#include "window.h"
#include "camera.h"

#include "vk_renderer.h"
#include "tri_mesh.h"

#include <glm/glm.hpp>
#include <glm/matrix.hpp>
#include <glm/gtc/matrix_transform.hpp>
#include <glm/gtx/transform.hpp>
using namespace glm;

#include "meshoptimizer.h"

#include <cinttypes>

#define CHECK_CALL(FN)                                                 \
    {                                                                  \
        VkResult vkres = FN;                                           \
        if (vkres != VK_SUCCESS)                                       \
        {                                                              \
            std::stringstream ss;                                      \
            ss << "\n";                                                \
            ss << "*** FUNCTION CALL FAILED *** \n";                   \
            ss << "LOCATION: " << __FILE__ << ":" << __LINE__ << "\n"; \
            ss << "FUNCTION: " << #FN << "\n";                         \
            ss << "\n";                                                \
            GREX_LOG_ERROR(ss.str().c_str());                          \
            assert(false);                                             \
        }                                                              \
    }

// =============================================================================
// Scene Stuff
// =============================================================================
enum
{
    FRUSTUM_PLANE_LEFT   = 0,
    FRUSTUM_PLANE_RIGHT  = 1,
    FRUSTUM_PLANE_TOP    = 2,
    FRUSTUM_PLANE_BOTTOM = 3,
    FRUSTUM_PLANE_NEAR   = 4,
    FRUSTUM_PLANE_FAR    = 5,
};

struct FrustumPlane
{
    vec3  Normal;
    float __pad0;
    vec3  Position;
    float __pad1;
};

struct FrustumCone
{
    vec3  Tip;
    float Height;
    vec3  Direction;
    float Angle;
};

struct FrustumData
{
    FrustumPlane Planes[6];
    vec4         Sphere;
    FrustumCone  Cone;
};

struct SceneProperties
{
    vec3        EyePosition;
    uint        __pad0;
    mat4        CameraVP;
    FrustumData Frustum;
    uint        InstanceCount;
    uint        MeshletCount;
    uint        VisibilityFunc;
    float       MaxLODDistance;         // Use least detail level at or beyond this distance
    uvec4       Meshlet_LOD_Offsets[5]; // Align array element to 16 bytes
    uvec4       Meshlet_LOD_Counts[5];  // Align array element to 16 bytes
    vec3        MeshBoundsMin;
    uint        __pad1;
    vec3        MeshBoundsMax;
    uint        EnableLOD;
};

// =============================================================================
// Globals
// =============================================================================
static uint32_t gWindowWidth  = 1920;
static uint32_t gWindowHeight = 1080;
static bool     gEnableDebug  = false;

static float gTargetAngle = 55.0f;
static float gAngle       = gTargetAngle;

static bool gFitConeToFarClip = true;

enum VisibilityFunc
{
    VISIBILITY_FUNC_NONE                = 0,
    VISIBILITY_FUNC_PLANES              = 1,
    VISIBILITY_FUNC_SPHERE              = 2,
    VISIBILITY_FUNC_CONE                = 3,
    VISIBILITY_FUNC_CONE_AND_NEAR_PLANE = 4,
};

static std::vector<std::string> gVisibilityFuncNames = {
    "None",
    "Frustum Planes",
    "Frustum Sphere",
    "Frustum Cone",
    "Frustum Cone and Near Plane",
};

static int gVisibilityFunc = VISIBILITY_FUNC_CONE_AND_NEAR_PLANE;

static float gMaxLODDistance = 10.0f;

static bool gEnableLOD = true;

void CreatePipelineLayout(
    VulkanRenderer*        pRenderer,
    VkPipelineLayout*      pPipelineLayout,
    VkDescriptorSetLayout* pDescriptorSetLayout);
void CreateShaderModules(
    VulkanRenderer*              pRenderer,
    const std::vector<uint32_t>& spirvAS,
    const std::vector<uint32_t>& spirvMS,
    const std::vector<uint32_t>& spirvFS,
    VkShaderModule*              pModuleAS,
    VkShaderModule*              pModuleMS,
    VkShaderModule*              pModuleFS);

// =============================================================================
// Event functions
// =============================================================================
void MouseMove(int x, int y, int buttons)
{
    static int prevX = x;
    static int prevY = y;

    if (buttons & MOUSE_BUTTON_LEFT)
    {
        int dx = x - prevX;
        int dy = y - prevY;

        gTargetAngle += 0.25f * dx;
    }

    prevX = x;
    prevY = y;
}

// =============================================================================
// main()
// =============================================================================
int main(int argc, char** argv)
{
    std::unique_ptr<VulkanRenderer> renderer = std::make_unique<VulkanRenderer>();

    VulkanFeatures features       = {};
    features.EnableMeshShader     = true;
    features.EnablePushDescriptor = true;
    if (!InitVulkan(renderer.get(), gEnableDebug, features))
    {
        return EXIT_FAILURE;
    }

    // *************************************************************************
    // Compile shaders
    //
    // Make sure the shaders compile before we do anything.
    //
    // *************************************************************************
    std::vector<uint32_t> spirvAS;
    std::vector<uint32_t> spirvMS;
    std::vector<uint32_t> spirvFS;
    {
        auto source = LoadString("projects/117_mesh_shader_cull_lod/shaders.hlsl");
        assert((!source.empty()) && "no shader source!");

        std::string errorMsg;
        auto        hr = CompileHLSL(source, "asmain", "as_6_5", &spirvAS, &errorMsg);
        if (FAILED(hr))
        {
            std::stringstream ss;
            ss << "\n"
               << "Shader compiler error (AS): " << errorMsg << "\n";
            GREX_LOG_ERROR(ss.str().c_str());
            return EXIT_FAILURE;
        }

        hr = CompileHLSL(source, "msmain", "ms_6_5", &spirvMS, &errorMsg);
        if (FAILED(hr))
        {
            std::stringstream ss;
            ss << "\n"
               << "Shader compiler error (MS): " << errorMsg << "\n";
            GREX_LOG_ERROR(ss.str().c_str());
            return EXIT_FAILURE;
        }

        hr = CompileHLSL(source, "psmain", "ps_6_5", &spirvFS, &errorMsg);
        if (FAILED(hr))
        {
            std::stringstream ss;
            ss << "\n"
               << "Shader compiler error (FS): " << errorMsg << "\n";
            GREX_LOG_ERROR(ss.str().c_str());
            return EXIT_FAILURE;
        }
    }

    // *************************************************************************
    // Load mesh LODs
    // *************************************************************************
    std::vector<TriMesh> meshLODs;
    {
        // LOD 0
        {
            TriMesh mesh = {};
            bool    res  = TriMesh::LoadOBJ2(GetAssetPath("models/horse_statue_01_1k.obj").string(), &mesh);
            if (!res)
            {
                assert(false && "failed to load model LOD 0");
                return EXIT_FAILURE;
            }
            meshLODs.push_back(mesh);
        }

        // LOD 1
        {
            TriMesh mesh = {};
            bool    res  = TriMesh::LoadOBJ2(GetAssetPath("models/horse_statue_01_1k_LOD_1.obj").string(), &mesh);
            if (!res)
            {
                assert(false && "failed to load model LOD 1");
                return EXIT_FAILURE;
            }
            meshLODs.push_back(mesh);
        }

        // LOD 2
        {
            TriMesh mesh = {};
            bool    res  = TriMesh::LoadOBJ2(GetAssetPath("models/horse_statue_01_1k_LOD_2.obj").string(), &mesh);
            if (!res)
            {
                assert(false && "failed to load model LOD 2");
                return EXIT_FAILURE;
            }
            meshLODs.push_back(mesh);
        }

        // LOD 3
        {
            TriMesh mesh = {};
            bool    res  = TriMesh::LoadOBJ2(GetAssetPath("models/horse_statue_01_1k_LOD_3.obj").string(), &mesh);
            if (!res)
            {
                assert(false && "failed to load model LOD 3");
                return EXIT_FAILURE;
            }
            meshLODs.push_back(mesh);
        }

        // LOD 4
        {
            TriMesh mesh = {};
            bool    res  = TriMesh::LoadOBJ2(GetAssetPath("models/horse_statue_01_1k_LOD_4.obj").string(), &mesh);
            if (!res)
            {
                assert(false && "failed to load model LOD 4");
                return EXIT_FAILURE;
            }
            meshLODs.push_back(mesh);
        }
    }

    // *************************************************************************
    // Make them meshlets!
    // *************************************************************************
    TriMesh::Aabb                meshBounds = meshLODs[0].GetBounds();
    std::vector<vec3>            combinedMeshPositions;
    std::vector<meshopt_Meshlet> combinedMeshlets;
    std::vector<uint32_t>        combinedMeshletVertices;
    std::vector<uint8_t>         combinedMeshletTriangles;
    std::vector<uint32_t>        meshlet_LOD_Offsets;
    std::vector<uint32_t>        meshlet_LOD_Counts;
    uint32_t                     LOD_0_vertexCount   = 0;
    uint32_t                     LOD_0_triangleCount = 0;

    for (size_t lodIdx = 0; lodIdx < meshLODs.size(); ++lodIdx)
    {
        const auto& mesh = meshLODs[lodIdx];

        const size_t kMaxVertices  = 64;
        const size_t kMaxTriangles = 124;
        const float  kConeWeight   = 0.0f;

        std::vector<meshopt_Meshlet> meshlets;
        std::vector<uint32_t>        meshletVertices;
        std::vector<uint8_t>         meshletTriangles;

        const size_t maxMeshlets = meshopt_buildMeshletsBound(mesh.GetNumIndices(), kMaxVertices, kMaxTriangles);

        meshlets.resize(maxMeshlets);
        meshletVertices.resize(maxMeshlets * kMaxVertices);
        meshletTriangles.resize(maxMeshlets * kMaxTriangles * 3);

        size_t meshletCount = meshopt_buildMeshlets(
            meshlets.data(),
            meshletVertices.data(),
            meshletTriangles.data(),
            reinterpret_cast<const uint32_t*>(mesh.GetTriangles().data()),
            mesh.GetNumIndices(),
            reinterpret_cast<const float*>(mesh.GetPositions().data()),
            mesh.GetNumVertices(),
            sizeof(vec3),
            kMaxVertices,
            kMaxTriangles,
            kConeWeight);

        auto& last = meshlets[meshletCount - 1];
        meshletVertices.resize(last.vertex_offset + last.vertex_count);
        meshletTriangles.resize(last.triangle_offset + ((last.triangle_count * 3 + 3) & ~3));
        meshlets.resize(meshletCount);

        // Meshlet LOD offset and count
        meshlet_LOD_Offsets.push_back(static_cast<uint32_t>(combinedMeshlets.size()));
        meshlet_LOD_Counts.push_back(static_cast<uint32_t>(meshlets.size()));

        // Current offsets
        const uint32_t vertexOffset          = static_cast<uint32_t>(combinedMeshPositions.size());
        const uint32_t meshletVertexOffset   = static_cast<uint32_t>(combinedMeshletVertices.size());
        const uint32_t meshletTriangleOffset = static_cast<uint32_t>(combinedMeshletTriangles.size());

        // Copy to combined
        std::copy(mesh.GetPositions().begin(), mesh.GetPositions().end(), std::back_inserter(combinedMeshPositions));

        for (auto meshlet : meshlets)
        {
            meshlet.vertex_offset += meshletVertexOffset;
            meshlet.triangle_offset += meshletTriangleOffset;
            combinedMeshlets.push_back(meshlet);

            if (lodIdx == 0)
            {
                LOD_0_vertexCount += meshlet.vertex_count;
                LOD_0_triangleCount += meshlet.triangle_count;
            }
        }

        for (auto vertex : meshletVertices)
        {
            vertex += vertexOffset;
            combinedMeshletVertices.push_back(vertex);
        }

        std::copy(meshletTriangles.begin(), meshletTriangles.end(), std::back_inserter(combinedMeshletTriangles));
    }

    // Meshlet bounds (we're using bounding spheres)
    std::vector<vec4> meshletBounds;
    for (auto& meshlet : combinedMeshlets)
    {
        auto bounds = meshopt_computeMeshletBounds(
            &combinedMeshletVertices[meshlet.vertex_offset],
            &combinedMeshletTriangles[meshlet.triangle_offset],
            meshlet.triangle_count,
            reinterpret_cast<const float*>(combinedMeshPositions.data()),
            combinedMeshPositions.size(),
            sizeof(vec3));
        meshletBounds.push_back(vec4(bounds.center[0], bounds.center[1], bounds.center[2], bounds.radius));
    }

    // Get some counts to use later
    uint64_t combinedMeshletVertexCount   = 0;
    uint64_t combinedMeshletTriangleCount = 0;
    for (auto& m : combinedMeshlets)
    {
        combinedMeshletVertexCount += m.vertex_count;
        combinedMeshletTriangleCount += m.triangle_count;
    }

    // Repack triangles from 3 consecutive byes to 4-byte uint32_t to
    // make it easier to unpack on the GPU.
    //
    std::vector<uint32_t> meshletTrianglesU32;
    for (auto& m : combinedMeshlets)
    {
        // Save triangle offset for current meshlet
        uint32_t triangleOffset = static_cast<uint32_t>(meshletTrianglesU32.size());

        // Repack to uint32_t
        for (uint32_t i = 0; i < m.triangle_count; ++i)
        {
            uint32_t i0 = 3 * i + 0 + m.triangle_offset;
            uint32_t i1 = 3 * i + 1 + m.triangle_offset;
            uint32_t i2 = 3 * i + 2 + m.triangle_offset;

            uint8_t  vIdx0  = combinedMeshletTriangles[i0];
            uint8_t  vIdx1  = combinedMeshletTriangles[i1];
            uint8_t  vIdx2  = combinedMeshletTriangles[i2];
            uint32_t packed = ((static_cast<uint32_t>(vIdx0) & 0xFF) << 0) |
                              ((static_cast<uint32_t>(vIdx1) & 0xFF) << 8) |
                              ((static_cast<uint32_t>(vIdx2) & 0xFF) << 16);
            meshletTrianglesU32.push_back(packed);
        }

        // Update triangle offset for current meshlet
        m.triangle_offset = triangleOffset;
    }

    VulkanBuffer positionBuffer;
    VulkanBuffer meshletBuffer;
    VulkanBuffer meshletVerticesBuffer;
    VulkanBuffer meshletTrianglesBuffer;
    VulkanBuffer meshletBoundsBuffer;
    {
        VkBufferUsageFlags usageFlags  = VK_BUFFER_USAGE_STORAGE_BUFFER_BIT;
        VmaMemoryUsage     memoryUsage = VMA_MEMORY_USAGE_CPU_TO_GPU;

        CHECK_CALL(CreateBuffer(renderer.get(), SizeInBytes(combinedMeshPositions), DataPtr(combinedMeshPositions), usageFlags, memoryUsage, 0, &positionBuffer));
        CHECK_CALL(CreateBuffer(renderer.get(), SizeInBytes(combinedMeshlets), DataPtr(combinedMeshlets), usageFlags, memoryUsage, 0, &meshletBuffer));
        CHECK_CALL(CreateBuffer(renderer.get(), SizeInBytes(combinedMeshletVertices), DataPtr(combinedMeshletVertices), usageFlags, memoryUsage, 0, &meshletVerticesBuffer));
        CHECK_CALL(CreateBuffer(renderer.get(), SizeInBytes(meshletTrianglesU32), DataPtr(meshletTrianglesU32), usageFlags, memoryUsage, 0, &meshletTrianglesBuffer));
        CHECK_CALL(CreateBuffer(renderer.get(), SizeInBytes(meshletBounds), DataPtr(meshletBounds), usageFlags, memoryUsage, 0, &meshletBoundsBuffer));
    }

    // *************************************************************************
    // Pipeline layout
    //
    // This is used for pipeline creation
    //
    // *************************************************************************
    VkPipelineLayout      pipelineLayout      = VK_NULL_HANDLE;
    VkDescriptorSetLayout descriptorSetLayout = VK_NULL_HANDLE;
    CreatePipelineLayout(renderer.get(), &pipelineLayout, &descriptorSetLayout);

    // *************************************************************************
    // Shader module
    // *************************************************************************
    VkShaderModule moduleAS = VK_NULL_HANDLE;
    VkShaderModule moduleMS = VK_NULL_HANDLE;
    VkShaderModule moduleFS = VK_NULL_HANDLE;
    CreateShaderModules(
        renderer.get(),
        spirvAS,
        spirvMS,
        spirvFS,
        &moduleAS,
        &moduleMS,
        &moduleFS);

    // *************************************************************************
    // Create the pipeline
    // *************************************************************************
    VkPipeline pipeline = VK_NULL_HANDLE;
    CreateMeshShaderPipeline(
        renderer.get(),
        pipelineLayout,
        moduleAS,
        moduleMS,
        moduleFS,
        GREX_DEFAULT_RTV_FORMAT,
        GREX_DEFAULT_DSV_FORMAT,
        &pipeline,
        VK_CULL_MODE_NONE);

    // *************************************************************************
    // Get descriptor buffer properties
    // *************************************************************************
    VkPhysicalDeviceDescriptorBufferPropertiesEXT descriptorBufferProperties = {VK_STRUCTURE_TYPE_PHYSICAL_DEVICE_DESCRIPTOR_BUFFER_PROPERTIES_EXT};
    {
        VkPhysicalDeviceProperties2 properties = {VK_STRUCTURE_TYPE_PHYSICAL_DEVICE_PROPERTIES_2};
        properties.pNext                       = &descriptorBufferProperties;
        vkGetPhysicalDeviceProperties2(renderer->PhysicalDevice, &properties);
    }

    // *************************************************************************
    // Window
    // *************************************************************************
    auto window = GrexWindow::Create(gWindowWidth, gWindowHeight, GREX_BASE_FILE_NAME());
    if (!window)
    {
        assert(false && "GrexWindow::Create failed");
        return EXIT_FAILURE;
    }

    window->AddMouseMoveCallbacks(MouseMove);

    // *************************************************************************
    // Swapchain
    // *************************************************************************
<<<<<<< HEAD
    auto surface = window->CreateVkSurface(renderer->Instance);
    if (!surface)
    {
        assert(false && "CreateVkSurface failed");
        return EXIT_FAILURE;
    }

    if (!InitSwapchain(renderer.get(), surface, window->GetWidth(), window->GetHeight()))
=======
    if (!InitSwapchain(renderer.get(), window->GetNativeWindowHandle(), window->GetWidth(), window->GetHeight()))
>>>>>>> f6903d1a
    {
        assert(false && "InitSwapchain failed");
        return EXIT_FAILURE;
    }

    // *************************************************************************
    // Swapchain image views, depth buffers/views
    // *************************************************************************
    std::vector<VkImage>     swapchainImages;
    std::vector<VkImageView> swapchainImageViews;
    std::vector<VkImageView> swapchainDepthViews;
    {
        CHECK_CALL(GetSwapchainImages(renderer.get(), swapchainImages));

        for (auto& image : swapchainImages)
        {
            // Create swap chain images
            VkImageViewCreateInfo createInfo           = {VK_STRUCTURE_TYPE_IMAGE_VIEW_CREATE_INFO};
            createInfo.image                           = image;
            createInfo.viewType                        = VK_IMAGE_VIEW_TYPE_2D;
            createInfo.format                          = GREX_DEFAULT_RTV_FORMAT;
            createInfo.components                      = {VK_COMPONENT_SWIZZLE_R, VK_COMPONENT_SWIZZLE_G, VK_COMPONENT_SWIZZLE_B, VK_COMPONENT_SWIZZLE_A};
            createInfo.subresourceRange.aspectMask     = VK_IMAGE_ASPECT_COLOR_BIT;
            createInfo.subresourceRange.baseMipLevel   = 0;
            createInfo.subresourceRange.levelCount     = 1;
            createInfo.subresourceRange.baseArrayLayer = 0;
            createInfo.subresourceRange.layerCount     = 1;

            VkImageView imageView = VK_NULL_HANDLE;
            CHECK_CALL(vkCreateImageView(renderer->Device, &createInfo, nullptr, &imageView));

            swapchainImageViews.push_back(imageView);
        }

        size_t imageCount = swapchainImages.size();

        std::vector<VulkanImage> depthImages;
        depthImages.resize(swapchainImages.size());

        for (int depthIndex = 0; depthIndex < imageCount; depthIndex++)
        {
            // Create depth images
            CHECK_CALL(CreateDSV(renderer.get(), window->GetWidth(), window->GetHeight(), &depthImages[depthIndex]));

            VkImageViewCreateInfo createInfo           = {VK_STRUCTURE_TYPE_IMAGE_VIEW_CREATE_INFO};
            createInfo.image                           = depthImages[depthIndex].Image;
            createInfo.viewType                        = VK_IMAGE_VIEW_TYPE_2D;
            createInfo.format                          = GREX_DEFAULT_DSV_FORMAT;
            createInfo.components                      = {VK_COMPONENT_SWIZZLE_R, VK_COMPONENT_SWIZZLE_IDENTITY, VK_COMPONENT_SWIZZLE_IDENTITY, VK_COMPONENT_SWIZZLE_IDENTITY};
            createInfo.subresourceRange.aspectMask     = VK_IMAGE_ASPECT_DEPTH_BIT;
            createInfo.subresourceRange.baseMipLevel   = 0;
            createInfo.subresourceRange.levelCount     = 1;
            createInfo.subresourceRange.baseArrayLayer = 0;
            createInfo.subresourceRange.layerCount     = 1;

            VkImageView depthView = VK_NULL_HANDLE;
            CHECK_CALL(vkCreateImageView(renderer->Device, &createInfo, nullptr, &depthView));

            swapchainDepthViews.push_back(depthView);
        }
    }

    // *************************************************************************
    // Render pass to draw ImGui
    // *************************************************************************
    std::vector<VulkanAttachmentInfo> colorAttachmentInfos = {
        {VK_FORMAT_B8G8R8A8_UNORM, VK_ATTACHMENT_LOAD_OP_LOAD, VK_ATTACHMENT_STORE_OP_STORE, renderer->SwapchainImageUsage}
    };

    VulkanRenderPass renderPass = {};
    CHECK_CALL(CreateRenderPass(renderer.get(), colorAttachmentInfos, {}, gWindowWidth, gWindowHeight, &renderPass));

    // *************************************************************************
    // Imgui
    // *************************************************************************
    if (!window->InitImGuiForVulkan(renderer.get(), renderPass.RenderPass))
    {
        assert(false && "GrexWindow::InitImGuiForD3D12 failed");
        return EXIT_FAILURE;
    }

    // *************************************************************************
    // Command buffer
    // *************************************************************************
    CommandObjects cmdBuf = {};
    {
        CHECK_CALL(CreateCommandBuffer(renderer.get(), 0, &cmdBuf));
    }

    // *************************************************************************
    // Pipeline statistics
    // *************************************************************************
    VkQueryPool queryPool = VK_NULL_HANDLE;
    if (renderer->HasMeshShaderQueries)
    {
        VkQueryPoolCreateInfo createInfo = {VK_STRUCTURE_TYPE_QUERY_POOL_CREATE_INFO};
        createInfo.flags                 = 0;
        createInfo.queryType             = VK_QUERY_TYPE_PIPELINE_STATISTICS;
        createInfo.queryCount            = 1;
        createInfo.pipelineStatistics    = 0;
        //
        // NOTE: Disabling this for now, for some reason having
        //       VK_QUERY_PIPELINE_STATISTIC_MESH_SHADER_INVOCATIONS_BIT_EXT
        //       in the pipeline statistic causes a massive performance drop
        //       on NVIDIA.
        /*
        VK_QUERY_PIPELINE_STATISTIC_INPUT_ASSEMBLY_VERTICES_BIT |
        VK_QUERY_PIPELINE_STATISTIC_INPUT_ASSEMBLY_PRIMITIVES_BIT |
        VK_QUERY_PIPELINE_STATISTIC_VERTEX_SHADER_INVOCATIONS_BIT |
        VK_QUERY_PIPELINE_STATISTIC_GEOMETRY_SHADER_INVOCATIONS_BIT |
        VK_QUERY_PIPELINE_STATISTIC_GEOMETRY_SHADER_PRIMITIVES_BIT |
        VK_QUERY_PIPELINE_STATISTIC_CLIPPING_INVOCATIONS_BIT |
        VK_QUERY_PIPELINE_STATISTIC_CLIPPING_PRIMITIVES_BIT |
        VK_QUERY_PIPELINE_STATISTIC_FRAGMENT_SHADER_INVOCATIONS_BIT |
        VK_QUERY_PIPELINE_STATISTIC_TESSELLATION_CONTROL_SHADER_PATCHES_BIT |
        VK_QUERY_PIPELINE_STATISTIC_TESSELLATION_EVALUATION_SHADER_INVOCATIONS_BIT |
        VK_QUERY_PIPELINE_STATISTIC_COMPUTE_SHADER_INVOCATIONS_BIT |
        VK_QUERY_PIPELINE_STATISTIC_TASK_SHADER_INVOCATIONS_BIT_EXT |
        VK_QUERY_PIPELINE_STATISTIC_MESH_SHADER_INVOCATIONS_BIT_EXT;
        */

        CHECK_CALL(vkCreateQueryPool(renderer.get()->Device, &createInfo, nullptr, &queryPool));
    }
    bool hasPiplineStats = false;

    // *************************************************************************
    // Scene and constant buffer
    // *************************************************************************
    SceneProperties scene = {};

    VulkanBuffer sceneBuffer;
    {
        size_t size = Align<size_t>(sizeof(SceneProperties), 256);
        CHECK_CALL(CreateBuffer(renderer.get(), sizeof(SceneProperties), nullptr, VK_BUFFER_USAGE_UNIFORM_BUFFER_BIT, 0, &sceneBuffer));
    }

    // *************************************************************************
    // Instances
    // *************************************************************************
    const uint32_t    kNumInstanceCols = 40;
    const uint32_t    kNumInstanceRows = 40;
    std::vector<mat4> instances(kNumInstanceCols * kNumInstanceRows);

    VulkanBuffer instancesBuffer;
    {
        VkBufferUsageFlags usageFlags = VK_BUFFER_USAGE_STORAGE_BUFFER_BIT;

        CHECK_CALL(CreateBuffer(renderer.get(), SizeInBytes(instances), DataPtr(instances), usageFlags, 0, &instancesBuffer));
    }

    // *************************************************************************
    // Main loop
    // *************************************************************************
    VkClearValue clearValues[2];
    clearValues[0].color        = {0.23f, 0.23f, 0.31f, 0};
    clearValues[1].depthStencil = {1.0f, 0};

    while (window->PollEvents())
    {
        // Should match up with what was specified in the query pool's create info
        std::vector<uint64_t> pipelineStatistics(13);
        std::memset(DataPtr(pipelineStatistics), 0, SizeInBytes(pipelineStatistics));

        if ((queryPool != VK_NULL_HANDLE) && hasPiplineStats)
        {
            VkDeviceSize stride = static_cast<VkDeviceSize>(SizeInBytes(pipelineStatistics));

            //
            // NOTE: For some reason pipeline statistics returns information for tessellation
            //       shaders even though there's no tessellation shader present in the pipeline.
            //
            vkGetQueryPoolResults(
                renderer.get()->Device,                             // device
                queryPool,                                          // queryPool
                0,                                                  // firstQuery
                1,                                                  // queryCount
                SizeInBytes(pipelineStatistics),                    // dataSize
                DataPtr(pipelineStatistics),                        // pData
                stride,                                             // stride
                VK_QUERY_RESULT_64_BIT | VK_QUERY_RESULT_WAIT_BIT); // flags
        }

        // ---------------------------------------------------------------------
        window->ImGuiNewFrameVulkan();

        if (ImGui::Begin("Params"))
        {
            // Visibility Func
            static const char* currentVisibilityFuncName = gVisibilityFuncNames[gVisibilityFunc].c_str();
            if (ImGui::BeginCombo("Visibility Func", currentVisibilityFuncName))
            {
                for (size_t i = 0; i < gVisibilityFuncNames.size(); ++i)
                {
                    bool isSelected = (currentVisibilityFuncName == gVisibilityFuncNames[i]);
                    if (ImGui::Selectable(gVisibilityFuncNames[i].c_str(), isSelected))
                    {
                        currentVisibilityFuncName = gVisibilityFuncNames[i].c_str();
                        gVisibilityFunc           = static_cast<uint32_t>(i);
                    }
                    if (isSelected)
                    {
                        ImGui::SetItemDefaultFocus();
                    }
                }
                ImGui::EndCombo();
            }

            ImGui::Checkbox("Fit Cone to Far Clip", &gFitConeToFarClip);

            ImGui::Separator();

            ImGui::Checkbox("Enable LOD", &gEnableLOD);
            ImGui::DragFloat("Max LOD Distance", &gMaxLODDistance, 0.1f, 1.0f, 50.0f);

            ImGui::Separator();

            auto instanceCount              = instances.size();
            auto totalMeshletCount          = meshlet_LOD_Counts[0] * instanceCount;
            auto totalMeshletVertexCount    = LOD_0_vertexCount * instanceCount;
            auto totalMeshletPrimitiveCount = LOD_0_triangleCount * instanceCount;

            ImGui::Columns(2);
            // clang-format off
            ImGui::Text("LOD 0 Meshlet Count");               ImGui::NextColumn(); ImGui::Text("%d", meshlet_LOD_Counts[0]); ImGui::NextColumn();
            ImGui::Text("LOD 0 Meshlet Vertex Count");        ImGui::NextColumn(); ImGui::Text("%d", LOD_0_vertexCount); ImGui::NextColumn();
            ImGui::Text("LOD 0 Meshlet Primitive Count");     ImGui::NextColumn(); ImGui::Text("%d", LOD_0_triangleCount); ImGui::NextColumn();
            ImGui::Text("Instance Count");                    ImGui::NextColumn(); ImGui::Text("%d", instanceCount); ImGui::NextColumn();                
            ImGui::Text("Instanced Meshlet Count");           ImGui::NextColumn(); ImGui::Text("%d", totalMeshletCount); ImGui::NextColumn();                
            ImGui::Text("Instanced Meshlet Vertex Count");    ImGui::NextColumn(); ImGui::Text("%d", totalMeshletVertexCount); ImGui::NextColumn();                
            ImGui::Text("Instanced Meshlet Primitive Count"); ImGui::NextColumn(); ImGui::Text("%d", totalMeshletPrimitiveCount); ImGui::NextColumn();                 
            ImGui::Columns(2);
            // clang-format on
            ImGui::Columns(1);

            ImGui::Separator();

            ImGui::Columns(2);
            // clang-format off
            ImGui::Text("Input Assembly Vertices"     ); ImGui::NextColumn(); ImGui::Text("%" PRIu64, pipelineStatistics[ 0]); ImGui::NextColumn();
            ImGui::Text("Input Assembly Primitives"   ); ImGui::NextColumn(); ImGui::Text("%" PRIu64, pipelineStatistics[ 1]); ImGui::NextColumn();
            ImGui::Text("Vertex Shader Invocations"   ); ImGui::NextColumn(); ImGui::Text("%" PRIu64, pipelineStatistics[ 2]); ImGui::NextColumn();
            ImGui::Text("Geometry Shader Invocations" ); ImGui::NextColumn(); ImGui::Text("%" PRIu64, pipelineStatistics[ 3]); ImGui::NextColumn();
            ImGui::Text("Geometry Shader Primitives"  ); ImGui::NextColumn(); ImGui::Text("%" PRIu64, pipelineStatistics[ 4]); ImGui::NextColumn();
            ImGui::Text("Clipping Invocations"        ); ImGui::NextColumn(); ImGui::Text("%" PRIu64, pipelineStatistics[ 4]); ImGui::NextColumn();
            ImGui::Text("Clipping Primitives"         ); ImGui::NextColumn(); ImGui::Text("%" PRIu64, pipelineStatistics[ 5]); ImGui::NextColumn();
            ImGui::Text("Fragment Shader Invocations" ); ImGui::NextColumn(); ImGui::Text("%" PRIu64, pipelineStatistics[ 6]); ImGui::NextColumn();
            ImGui::Text("Tess Ctrl Shader Patches"    ); ImGui::NextColumn(); ImGui::Text("%" PRIu64, pipelineStatistics[ 7]); ImGui::NextColumn();
            ImGui::Text("Tess Eval Shader Invocations"); ImGui::NextColumn(); ImGui::Text("%" PRIu64, pipelineStatistics[ 9]); ImGui::NextColumn();
            ImGui::Text("Compute Shader Invocations"  ); ImGui::NextColumn(); ImGui::Text("%" PRIu64, pipelineStatistics[10]); ImGui::NextColumn();
            ImGui::Text("Task Shader Invocations"     ); ImGui::NextColumn(); ImGui::Text("%" PRIu64, pipelineStatistics[11]); ImGui::NextColumn();
            ImGui::Text("Mesh Shader Invocations"     ); ImGui::NextColumn(); ImGui::Text("%" PRIu64, pipelineStatistics[12]); ImGui::NextColumn();

            // clang-format on
        }
        ImGui::End();

        // ---------------------------------------------------------------------

        // Update instance transforms
        float farDist = 1000.0f;
        {
            float maxSpan       = std::max<float>(meshBounds.Width(), meshBounds.Depth());
            float instanceSpanX = 4.0f * maxSpan;
            float instanceSpanZ = 4.5f * maxSpan;
            float totalSpanX    = kNumInstanceCols * instanceSpanX;
            float totalSpanZ    = kNumInstanceRows * instanceSpanZ;

            farDist = std::max(totalSpanX, totalSpanZ);

            for (uint32_t j = 0; j < kNumInstanceRows; ++j)
            {
                for (uint32_t i = 0; i < kNumInstanceCols; ++i)
                {
                    float x = i * instanceSpanX - (totalSpanX / 2.0f) + instanceSpanX / 2.0f;
                    float y = 0;
                    float z = j * instanceSpanZ - (totalSpanZ / 2.0f) + instanceSpanZ / 2.0f;

                    uint32_t index   = j * kNumInstanceCols + i;
                    float    t       = static_cast<float>(glfwGetTime()) + ((i ^ j + i) / 10.0f);
                    instances[index] = glm::translate(vec3(x, y, z)) * glm::rotate(t, vec3(0, 1, 0));
                }
            }
        }

        // ---------------------------------------------------------------------

        // Update scene
        {
            vec3 eyePosition = vec3(0, 0.2f, 0.0f);
            vec3 target      = vec3(0, 0.0f, -1.3f);

            // Smooth out the rotation on Y
            gAngle += (gTargetAngle - gAngle) * 0.1f;
            mat4 rotMat = glm::rotate(glm::radians(gAngle), vec3(0, 1, 0));
            target      = rotMat * vec4(target, 1.0);

            PerspCamera camera = PerspCamera(45.0f, window->GetAspectRatio(), 0.1f, farDist);
            camera.LookAt(eyePosition, target);

            Camera::FrustumPlane frLeft, frRight, frTop, frBottom, frNear, frFar;
            camera.GetFrustumPlanes(&frLeft, &frRight, &frTop, &frBottom, &frNear, &frFar);
            //
            auto frCone = camera.GetFrustumCone(gFitConeToFarClip);

            scene.EyePosition                          = camera.GetEyePosition();
            scene.CameraVP                             = camera.GetViewProjectionMatrix();
            scene.Frustum.Planes[FRUSTUM_PLANE_LEFT]   = {frLeft.Normal, 0.0f, frLeft.Position, 0.0f};
            scene.Frustum.Planes[FRUSTUM_PLANE_RIGHT]  = {frRight.Normal, 0.0f, frRight.Position, 0.0f};
            scene.Frustum.Planes[FRUSTUM_PLANE_TOP]    = {frTop.Normal, 0.0f, frTop.Position, 0.0f};
            scene.Frustum.Planes[FRUSTUM_PLANE_BOTTOM] = {frBottom.Normal, 0.0f, frBottom.Position, 0.0f};
            scene.Frustum.Planes[FRUSTUM_PLANE_NEAR]   = {frNear.Normal, 0.0f, frNear.Position, 0.0f};
            scene.Frustum.Planes[FRUSTUM_PLANE_FAR]    = {frFar.Normal, 0.0f, frFar.Position, 0.0f};
            scene.Frustum.Sphere                       = camera.GetFrustumSphere();
            scene.Frustum.Cone.Tip                     = frCone.Tip;
            scene.Frustum.Cone.Height                  = frCone.Height;
            scene.Frustum.Cone.Direction               = frCone.Dir;
            scene.Frustum.Cone.Angle                   = frCone.Angle;
            scene.InstanceCount                        = static_cast<uint32_t>(instances.size());
            scene.MeshletCount                         = meshlet_LOD_Counts[0];
            scene.VisibilityFunc                       = gVisibilityFunc;
            scene.MaxLODDistance                       = gMaxLODDistance;
            scene.Meshlet_LOD_Offsets[0].x             = meshlet_LOD_Offsets[0];
            scene.Meshlet_LOD_Offsets[1].x             = meshlet_LOD_Offsets[1];
            scene.Meshlet_LOD_Offsets[2].x             = meshlet_LOD_Offsets[2];
            scene.Meshlet_LOD_Offsets[3].x             = meshlet_LOD_Offsets[3];
            scene.Meshlet_LOD_Offsets[4].x             = meshlet_LOD_Offsets[4];
            scene.Meshlet_LOD_Counts[0].x              = meshlet_LOD_Counts[0];
            scene.Meshlet_LOD_Counts[1].x              = meshlet_LOD_Counts[1];
            scene.Meshlet_LOD_Counts[2].x              = meshlet_LOD_Counts[2];
            scene.Meshlet_LOD_Counts[3].x              = meshlet_LOD_Counts[3];
            scene.Meshlet_LOD_Counts[4].x              = meshlet_LOD_Counts[4];
            scene.MeshBoundsMin                        = vec3(meshBounds.min);
            scene.MeshBoundsMax                        = vec3(meshBounds.max);
            scene.EnableLOD                            = gEnableLOD;

            void* pDst = nullptr;
            CHECK_CALL(vmaMapMemory(renderer.get()->Allocator, sceneBuffer.Allocation, reinterpret_cast<void**>(&pDst)));
            memcpy(pDst, &scene, sizeof(SceneProperties));
            vmaUnmapMemory(renderer.get()->Allocator, sceneBuffer.Allocation);
        }

        // ---------------------------------------------------------------------

        // Copy instances transforms to instances buffer
        {
            void* pDst = nullptr;
            CHECK_CALL(vmaMapMemory(renderer.get()->Allocator, instancesBuffer.Allocation, reinterpret_cast<void**>(&pDst)));
            memcpy(pDst, instances.data(), SizeInBytes(instances));
            vmaUnmapMemory(renderer.get()->Allocator, instancesBuffer.Allocation);
        }

        // ---------------------------------------------------------------------

        uint32_t swapchainImageIndex = 0;
        if (AcquireNextImage(renderer.get(), &swapchainImageIndex))
        {
            assert(false && "AcquireNextImage failed");
            break;
        }

        VkCommandBufferBeginInfo vkbi = {VK_STRUCTURE_TYPE_COMMAND_BUFFER_BEGIN_INFO};
        vkbi.flags                    = VK_COMMAND_BUFFER_USAGE_ONE_TIME_SUBMIT_BIT;

        CHECK_CALL(vkBeginCommandBuffer(cmdBuf.CommandBuffer, &vkbi));
        {
            // Reset query pool - this needs to happen outside of render pass
            vkCmdResetQueryPool(cmdBuf.CommandBuffer, queryPool, 0, 1);

            CmdTransitionImageLayout(
                cmdBuf.CommandBuffer,
                swapchainImages[swapchainImageIndex],
                GREX_ALL_SUBRESOURCES,
                VK_IMAGE_ASPECT_COLOR_BIT,
                RESOURCE_STATE_PRESENT,
                RESOURCE_STATE_RENDER_TARGET);

            VkRenderingAttachmentInfo colorAttachment = {VK_STRUCTURE_TYPE_RENDERING_ATTACHMENT_INFO};
            colorAttachment.imageView                 = swapchainImageViews[swapchainImageIndex];
            colorAttachment.imageLayout               = VK_IMAGE_LAYOUT_ATTACHMENT_OPTIMAL;
            colorAttachment.loadOp                    = VK_ATTACHMENT_LOAD_OP_CLEAR;
            colorAttachment.storeOp                   = VK_ATTACHMENT_STORE_OP_STORE;
            colorAttachment.clearValue                = clearValues[0];

            VkRenderingAttachmentInfo depthAttachment = {VK_STRUCTURE_TYPE_RENDERING_ATTACHMENT_INFO};
            depthAttachment.imageView                 = swapchainDepthViews[swapchainImageIndex];
            depthAttachment.imageLayout               = VK_IMAGE_LAYOUT_DEPTH_ATTACHMENT_OPTIMAL;
            depthAttachment.loadOp                    = VK_ATTACHMENT_LOAD_OP_CLEAR;
            depthAttachment.storeOp                   = VK_ATTACHMENT_STORE_OP_DONT_CARE;
            depthAttachment.clearValue                = clearValues[1];

            VkRenderingInfo vkri          = {VK_STRUCTURE_TYPE_RENDERING_INFO};
            vkri.layerCount               = 1;
            vkri.colorAttachmentCount     = 1;
            vkri.pColorAttachments        = &colorAttachment;
            vkri.pDepthAttachment         = &depthAttachment;
            vkri.renderArea.extent.width  = gWindowWidth;
            vkri.renderArea.extent.height = gWindowHeight;

            vkCmdBeginRendering(cmdBuf.CommandBuffer, &vkri);

            VkViewport viewport = {0, static_cast<float>(gWindowHeight), static_cast<float>(gWindowWidth), -static_cast<float>(gWindowHeight), 0.0f, 1.0f};
            vkCmdSetViewport(cmdBuf.CommandBuffer, 0, 1, &viewport);

            VkRect2D scissor = {0, 0, gWindowWidth, gWindowHeight};
            vkCmdSetScissor(cmdBuf.CommandBuffer, 0, 1, &scissor);

            vkCmdBindPipeline(cmdBuf.CommandBuffer, VK_PIPELINE_BIND_POINT_GRAPHICS, pipeline);

            PushGraphicsDescriptor(cmdBuf.CommandBuffer, pipelineLayout, 0, 0, VK_DESCRIPTOR_TYPE_UNIFORM_BUFFER, &sceneBuffer);
            PushGraphicsDescriptor(cmdBuf.CommandBuffer, pipelineLayout, 0, 1, VK_DESCRIPTOR_TYPE_STORAGE_BUFFER, &positionBuffer);
            PushGraphicsDescriptor(cmdBuf.CommandBuffer, pipelineLayout, 0, 2, VK_DESCRIPTOR_TYPE_STORAGE_BUFFER, &meshletBuffer);
            PushGraphicsDescriptor(cmdBuf.CommandBuffer, pipelineLayout, 0, 3, VK_DESCRIPTOR_TYPE_STORAGE_BUFFER, &meshletBoundsBuffer);
            PushGraphicsDescriptor(cmdBuf.CommandBuffer, pipelineLayout, 0, 4, VK_DESCRIPTOR_TYPE_STORAGE_BUFFER, &meshletVerticesBuffer);
            PushGraphicsDescriptor(cmdBuf.CommandBuffer, pipelineLayout, 0, 5, VK_DESCRIPTOR_TYPE_STORAGE_BUFFER, &meshletTrianglesBuffer);
            PushGraphicsDescriptor(cmdBuf.CommandBuffer, pipelineLayout, 0, 6, VK_DESCRIPTOR_TYPE_STORAGE_BUFFER, &instancesBuffer);

            // vkCmdDrawMeshTasksEXT with pipeline statistics
            {
                if (queryPool != VK_NULL_HANDLE)
                {
                    vkCmdBeginQuery(cmdBuf.CommandBuffer, queryPool, 0, 0);
                }

                // Task (amplification) shader uses 32 for thread group size
                uint32_t meshletCount      = static_cast<uint32_t>(meshlet_LOD_Counts[0]);
                uint32_t instanceCount     = static_cast<uint32_t>(instances.size());
                uint32_t threadGroupCountX = ((meshletCount * instanceCount) / 32) + 1;
                fn_vkCmdDrawMeshTasksEXT(cmdBuf.CommandBuffer, threadGroupCountX, 1, 1);

                if (queryPool != VK_NULL_HANDLE)
                {
                    vkCmdEndQuery(cmdBuf.CommandBuffer, queryPool, 0);
                }
            }

            vkCmdEndRendering(cmdBuf.CommandBuffer);

            // ImGui
            {
                VkRenderPassAttachmentBeginInfo attachmentBeginInfo = {VK_STRUCTURE_TYPE_RENDER_PASS_ATTACHMENT_BEGIN_INFO};
                attachmentBeginInfo.pNext                           = 0;
                attachmentBeginInfo.attachmentCount                 = 1;
                attachmentBeginInfo.pAttachments                    = &swapchainImageViews[swapchainImageIndex];

                VkRenderPassBeginInfo beginInfo = {VK_STRUCTURE_TYPE_RENDER_PASS_BEGIN_INFO};
                beginInfo.pNext                 = &attachmentBeginInfo;
                beginInfo.renderPass            = renderPass.RenderPass;
                beginInfo.framebuffer           = renderPass.Framebuffer;
                beginInfo.renderArea            = scissor;

                vkCmdBeginRenderPass(cmdBuf.CommandBuffer, &beginInfo, VK_SUBPASS_CONTENTS_INLINE);

                // Draw ImGui
                window->ImGuiRenderDrawData(renderer.get(), cmdBuf.CommandBuffer);

                vkCmdEndRenderPass(cmdBuf.CommandBuffer);
            }

            CmdTransitionImageLayout(
                cmdBuf.CommandBuffer,
                swapchainImages[swapchainImageIndex],
                GREX_ALL_SUBRESOURCES,
                VK_IMAGE_ASPECT_COLOR_BIT,
                RESOURCE_STATE_RENDER_TARGET,
                RESOURCE_STATE_PRESENT);
        }

        CHECK_CALL(vkEndCommandBuffer(cmdBuf.CommandBuffer));

        // Execute command buffer
        CHECK_CALL(ExecuteCommandBuffer(renderer.get(), &cmdBuf));

        // Wait for the GPU to finish the work
        if (!WaitForGpu(renderer.get()))
        {
            assert(false && "WaitForGpu failed");
        }

        // Command list execution is done we can read the pipeline stats
        hasPiplineStats = true;

        if (!SwapchainPresent(renderer.get(), swapchainImageIndex))
        {
            assert(false && "SwapchainPresent failed");
            break;
        }
    }

    return 0;
}

void CreatePipelineLayout(
    VulkanRenderer*        pRenderer,
    VkPipelineLayout*      pPipelineLayout,
    VkDescriptorSetLayout* pDescriptorSetLayout)
{
    VkPushConstantRange push_constant = {};
    push_constant.offset              = 0;
    push_constant.size                = sizeof(mat4) + sizeof(uint32_t);
    push_constant.stageFlags          = VK_SHADER_STAGE_MESH_BIT_EXT | VK_SHADER_STAGE_TASK_BIT_EXT;

    std::vector<VkDescriptorSetLayoutBinding> bindings = {};

    // ConstantBuffer<SceneProperties> Scene : register(b0);
    {
        VkDescriptorSetLayoutBinding binding = {};
        binding.binding                      = 0;
        binding.descriptorType               = VK_DESCRIPTOR_TYPE_UNIFORM_BUFFER;
        binding.descriptorCount              = 1;
        binding.stageFlags                   = VK_SHADER_STAGE_MESH_BIT_EXT | VK_SHADER_STAGE_TASK_BIT_EXT;

        bindings.push_back(binding);
    }

    // StructuredBuffer<Vertex> Vertices : register(t1);
    {
        VkDescriptorSetLayoutBinding binding = {};
        binding.binding                      = 1;
        binding.descriptorType               = VK_DESCRIPTOR_TYPE_STORAGE_BUFFER;
        binding.descriptorCount              = 1;
        binding.stageFlags                   = VK_SHADER_STAGE_MESH_BIT_EXT;

        bindings.push_back(binding);
    }

    // StructuredBuffer<Meshlet> Meshlets : register(t2);
    {
        VkDescriptorSetLayoutBinding binding = {};
        binding.binding                      = 2;
        binding.descriptorType               = VK_DESCRIPTOR_TYPE_STORAGE_BUFFER;
        binding.descriptorCount              = 1;
        binding.stageFlags                   = VK_SHADER_STAGE_MESH_BIT_EXT;

        bindings.push_back(binding);
    }

    // StructuredBuffer<float4> MeshletBounds : register(t3);
    {
        VkDescriptorSetLayoutBinding binding = {};
        binding.binding                      = 3;
        binding.descriptorType               = VK_DESCRIPTOR_TYPE_STORAGE_BUFFER;
        binding.descriptorCount              = 1;
        binding.stageFlags                   = VK_SHADER_STAGE_MESH_BIT_EXT | VK_SHADER_STAGE_TASK_BIT_EXT;

        bindings.push_back(binding);
    }

    // StructuredBuffer<uint> VertexIndices : register(t4);
    {
        VkDescriptorSetLayoutBinding binding = {};
        binding.binding                      = 4;
        binding.descriptorType               = VK_DESCRIPTOR_TYPE_STORAGE_BUFFER;
        binding.descriptorCount              = 1;
        binding.stageFlags                   = VK_SHADER_STAGE_MESH_BIT_EXT;

        bindings.push_back(binding);
    }

    // StructuredBuffer<Instance> TriangleIndices : register(t5);
    {
        VkDescriptorSetLayoutBinding binding = {};
        binding.binding                      = 5;
        binding.descriptorType               = VK_DESCRIPTOR_TYPE_STORAGE_BUFFER;
        binding.descriptorCount              = 1;
        binding.stageFlags                   = VK_SHADER_STAGE_MESH_BIT_EXT;

        bindings.push_back(binding);
    }

    // ByteAddressBuffer Instances : register(t6);
    {
        VkDescriptorSetLayoutBinding binding = {};
        binding.binding                      = 6;
        binding.descriptorType               = VK_DESCRIPTOR_TYPE_STORAGE_BUFFER;
        binding.descriptorCount              = 1;
        binding.stageFlags                   = VK_SHADER_STAGE_MESH_BIT_EXT | VK_SHADER_STAGE_TASK_BIT_EXT;

        bindings.push_back(binding);
    }

    // Create descriptor set
    {
        VkDescriptorSetLayoutCreateInfo createInfo = {VK_STRUCTURE_TYPE_DESCRIPTOR_SET_LAYOUT_CREATE_INFO};
        createInfo.flags                           = VK_DESCRIPTOR_SET_LAYOUT_CREATE_PUSH_DESCRIPTOR_BIT_KHR;
        createInfo.bindingCount                    = CountU32(bindings);
        createInfo.pBindings                       = DataPtr(bindings);

        CHECK_CALL(vkCreateDescriptorSetLayout(pRenderer->Device, &createInfo, nullptr, pDescriptorSetLayout));
    }

    // Create pipeline layout
    {
        VkPipelineLayoutCreateInfo createInfo = {VK_STRUCTURE_TYPE_PIPELINE_LAYOUT_CREATE_INFO};
        createInfo.setLayoutCount             = 1;
        createInfo.pSetLayouts                = pDescriptorSetLayout;

        CHECK_CALL(vkCreatePipelineLayout(pRenderer->Device, &createInfo, nullptr, pPipelineLayout));
    }
}

void CreateShaderModules(
    VulkanRenderer*              pRenderer,
    const std::vector<uint32_t>& spirvAS,
    const std::vector<uint32_t>& spirvMS,
    const std::vector<uint32_t>& spirvFS,
    VkShaderModule*              pModuleAS,
    VkShaderModule*              pModuleMS,
    VkShaderModule*              pModuleFS)
{
    // Amplification Shader
    {
        VkShaderModuleCreateInfo createInfo = {VK_STRUCTURE_TYPE_SHADER_MODULE_CREATE_INFO};
        createInfo.codeSize                 = SizeInBytes(spirvAS);
        createInfo.pCode                    = DataPtr(spirvAS);

        CHECK_CALL(vkCreateShaderModule(pRenderer->Device, &createInfo, nullptr, pModuleAS));
    }

    // Mesh Shader
    {
        VkShaderModuleCreateInfo createInfo = {VK_STRUCTURE_TYPE_SHADER_MODULE_CREATE_INFO};
        createInfo.codeSize                 = SizeInBytes(spirvMS);
        createInfo.pCode                    = DataPtr(spirvMS);

        CHECK_CALL(vkCreateShaderModule(pRenderer->Device, &createInfo, nullptr, pModuleMS));
    }

    // Fragment Shader
    {
        VkShaderModuleCreateInfo createInfo = {VK_STRUCTURE_TYPE_SHADER_MODULE_CREATE_INFO};
        createInfo.codeSize                 = SizeInBytes(spirvFS);
        createInfo.pCode                    = DataPtr(spirvFS);

        CHECK_CALL(vkCreateShaderModule(pRenderer->Device, &createInfo, nullptr, pModuleFS));
    }
}<|MERGE_RESOLUTION|>--- conflicted
+++ resolved
@@ -494,7 +494,6 @@
     // *************************************************************************
     // Swapchain
     // *************************************************************************
-<<<<<<< HEAD
     auto surface = window->CreateVkSurface(renderer->Instance);
     if (!surface)
     {
@@ -503,9 +502,6 @@
     }
 
     if (!InitSwapchain(renderer.get(), surface, window->GetWidth(), window->GetHeight()))
-=======
-    if (!InitSwapchain(renderer.get(), window->GetNativeWindowHandle(), window->GetWidth(), window->GetHeight()))
->>>>>>> f6903d1a
     {
         assert(false && "InitSwapchain failed");
         return EXIT_FAILURE;
