#include "window.h"

#include "vk_renderer.h"
#include "tri_mesh.h"

#include <glm/glm.hpp>
#include <glm/matrix.hpp>
#include <glm/gtc/matrix_transform.hpp>
#include <glm/gtx/transform.hpp>
using namespace glm;

#define CHECK_CALL(FN)                                                 \
    {                                                                  \
        VkResult vkres = FN;                                           \
        if (vkres != VK_SUCCESS)                                       \
        {                                                              \
            std::stringstream ss;                                      \
            ss << "\n";                                                \
            ss << "*** FUNCTION CALL FAILED *** \n";                   \
            ss << "LOCATION: " << __FILE__ << ":" << __LINE__ << "\n"; \
            ss << "FUNCTION: " << #FN << "\n";                         \
            ss << "\n";                                                \
            GREX_LOG_ERROR(ss.str().c_str());                          \
            assert(false);                                             \
        }                                                              \
    }

struct Camera
{
    mat4 mvp;
};
// =============================================================================
// Shader code
// =============================================================================
const char* gShadersVS = R"(
#version 460

layout( push_constant ) uniform CameraProperties
{
	mat4 MVP;
} Cam;

in vec3 PositionOS;
in vec3 Color;

out vec3 outColor;

void main()
{
    gl_Position =  Cam.MVP * vec4(PositionOS, 1);
    outColor = Color;
}
)";
const char* gShadersFS = R"(
#version 460

in vec3 Color;

out vec4 FragColor;

void main()
{
    FragColor = vec4(Color, 1);   
}
)";

// =============================================================================
// Constants
// =============================================================================

const std::vector<std::string> gModelNames = {
    "Sphere (Generated)",
    "Cone",
    "Teapot",
    "Knob",
    "Sphere (OBJ)",
    "Torus",
};

// =============================================================================
// Globals
// =============================================================================
static uint32_t gWindowWidth  = 1920;
static uint32_t gWindowHeight = 1080;
static bool     gEnableDebug  = true;

struct Geometry
{
    uint32_t     numIndices;
    VulkanBuffer indexBuffer;
    VulkanBuffer positionBuffer;
    VulkanBuffer vertexColorBuffer;
    uint32_t     tbnDebugNumVertices;
    VulkanBuffer tbnDebugVertexBuffer;
};

void CreatePipelineLayout(VulkanRenderer* pRenderer, VkPipelineLayout* pLayout);
void CreateShaderModules(
    VulkanRenderer*              pRenderer,
    const std::vector<uint32_t>& spirvVS,
    const std::vector<uint32_t>& spirvFS,
    VkShaderModule*              pModuleVS,
    VkShaderModule*              pModuleFS);
void CreateGeometryBuffers(
    VulkanRenderer*        pRenderer,
    std::vector<Geometry>& outGeometries);

static uint32_t gModelIndex = 0;

static int   sPrevX;
static int   sPrevY;
static float sAngleX       = 0;
static float sAngleY       = 0;
static float sTargetAngleX = 0;
static float sTargetAngleY = 0;

void MouseDown(int x, int y, int buttons)
{
    if (buttons & MOUSE_BUTTON_LEFT)
    {
        sPrevX = x;
        sPrevY = y;
    }
}

void MouseMove(int x, int y, int buttons)
{
    if (buttons & MOUSE_BUTTON_LEFT)
    {
        int dx = x - sPrevX;
        int dy = y - sPrevY;

        sTargetAngleX += 0.25f * dy;
        sTargetAngleY += 0.25f * dx;

        sPrevX = x;
        sPrevY = y;
    }
}

// =============================================================================
// main()
// =============================================================================
int main(int argc, char** argv)
{
    std::unique_ptr<VulkanRenderer> renderer = std::make_unique<VulkanRenderer>();

    VulkanFeatures features = {};
    if (!InitVulkan(renderer.get(), gEnableDebug, features))
    {
        return EXIT_FAILURE;
    }

    // *************************************************************************
    // Compile shaders
    // *************************************************************************
    std::vector<uint32_t> spirvVS;
    std::vector<uint32_t> spirvFS;
    {
        std::string   errorMsg;
        CompileResult vkRes = CompileGLSL(gShadersVS, VK_SHADER_STAGE_VERTEX_BIT, {}, &spirvVS, &errorMsg);
        if (vkRes != COMPILE_SUCCESS)
        {
            std::stringstream ss;
            ss << "\n"
               << "Shader compiler error (VS): " << errorMsg << "\n";
            GREX_LOG_ERROR(ss.str().c_str());
            assert(false);
            return EXIT_FAILURE;
        }

        vkRes = CompileGLSL(gShadersFS, VK_SHADER_STAGE_FRAGMENT_BIT, {}, &spirvFS, &errorMsg);
        if (vkRes != COMPILE_SUCCESS)
        {
            std::stringstream ss;
            ss << "\n"
               << "Shader compiler error (PS): " << errorMsg << "\n";
            GREX_LOG_ERROR(ss.str().c_str());
            assert(false);
            return EXIT_FAILURE;
        }
    }

    // *************************************************************************
    // Pipeline layout
    //
    // This is used for pipeline creation
    //
    // *************************************************************************
    VkPipelineLayout pipelineLayout = VK_NULL_HANDLE;
    CreatePipelineLayout(renderer.get(), &pipelineLayout);

    // *************************************************************************
    // Shader module
    // *************************************************************************
    VkShaderModule moduleVS = VK_NULL_HANDLE;
    VkShaderModule moduleFS = VK_NULL_HANDLE;
    CreateShaderModules(
        renderer.get(),
        spirvVS,
        spirvFS,
        &moduleVS,
        &moduleFS);

    // *************************************************************************
    // Graphics pipeline state objects
    //
    // The pipeline is created with 2 shaders
    //    1) Vertex Shader
    //    2) Fragment Shader
    //
    // *************************************************************************
    VkPipeline trianglePipelineState = VK_NULL_HANDLE;
    CHECK_CALL(CreateDrawVertexColorPipeline(
        renderer.get(),
        pipelineLayout,
        moduleVS,
        moduleFS,
        GREX_DEFAULT_RTV_FORMAT,
        GREX_DEFAULT_DSV_FORMAT,
        &trianglePipelineState));

    VkPipeline tbnDebugPipelineState = VK_NULL_HANDLE;
    CHECK_CALL(CreateDrawVertexColorPipeline(
        renderer.get(),
        pipelineLayout,
        moduleVS,
        moduleFS,
        GREX_DEFAULT_RTV_FORMAT,
        GREX_DEFAULT_DSV_FORMAT,
        &tbnDebugPipelineState,
        VK_CULL_MODE_NONE,
        VK_PRIMITIVE_TOPOLOGY_LINE_LIST,
        VK_PIPELINE_FLAGS_INTERLEAVED_ATTRS));

    // *************************************************************************
    // Geometry data
    // *************************************************************************
    std::vector<Geometry> geometries;
    CreateGeometryBuffers(
        renderer.get(),
        geometries);

    // *************************************************************************
    // Window
    // *************************************************************************
    auto window = GrexWindow::Create(gWindowWidth, gWindowHeight, GREX_BASE_FILE_NAME());
    if (!window)
    {
        assert(false && "GrexWindow::Create failed");
        return EXIT_FAILURE;
    }

    window->AddMouseDownCallbacks(MouseDown);
    window->AddMouseMoveCallbacks(MouseMove);

    // *************************************************************************
    // Swapchain
    // *************************************************************************
<<<<<<< HEAD
    auto surface = window->CreateVkSurface(renderer->Instance);
    if (!surface)
    {
        assert(false && "CreateVkSurface failed");
        return EXIT_FAILURE;
    }

    if (!InitSwapchain(renderer.get(), surface, window->GetWidth(), window->GetHeight()))
=======
    if (!InitSwapchain(renderer.get(), window->GetNativeWindowHandle(), window->GetWidth(), window->GetHeight()))
>>>>>>> f6903d1a
    {
        assert(false && "InitSwapchain failed");
        return EXIT_FAILURE;
    }

    // *************************************************************************
    // Render pass to draw ImGui
    // *************************************************************************
    std::vector<VulkanAttachmentInfo> colorAttachmentInfos = {
        {VK_FORMAT_B8G8R8A8_UNORM, VK_ATTACHMENT_LOAD_OP_LOAD, VK_ATTACHMENT_STORE_OP_STORE, renderer->SwapchainImageUsage}
    };

    VulkanRenderPass renderPass = {};
    CHECK_CALL(CreateRenderPass(renderer.get(), colorAttachmentInfos, {}, gWindowWidth, gWindowHeight, &renderPass));

    // *************************************************************************
    // Imgui
    // *************************************************************************
    if (!window->InitImGuiForVulkan(renderer.get(), renderPass.RenderPass))
    {
        assert(false && "GrexWindow::InitImGuiForVulkan failed");
        return EXIT_FAILURE;
    }

    // *************************************************************************
    // Swapchain image views, depth buffers/views
    // *************************************************************************
    std::vector<VkImage>     images;
    std::vector<VkImageView> imageViews;
    std::vector<VkImageView> depthViews;
    {
        CHECK_CALL(GetSwapchainImages(renderer.get(), images));

        for (auto& image : images)
        {
            // Create swap chain images
            VkImageViewCreateInfo createInfo           = {VK_STRUCTURE_TYPE_IMAGE_VIEW_CREATE_INFO};
            createInfo.image                           = image;
            createInfo.viewType                        = VK_IMAGE_VIEW_TYPE_2D;
            createInfo.format                          = GREX_DEFAULT_RTV_FORMAT;
            createInfo.components                      = {VK_COMPONENT_SWIZZLE_R, VK_COMPONENT_SWIZZLE_G, VK_COMPONENT_SWIZZLE_B, VK_COMPONENT_SWIZZLE_A};
            createInfo.subresourceRange.aspectMask     = VK_IMAGE_ASPECT_COLOR_BIT;
            createInfo.subresourceRange.baseMipLevel   = 0;
            createInfo.subresourceRange.levelCount     = 1;
            createInfo.subresourceRange.baseArrayLayer = 0;
            createInfo.subresourceRange.layerCount     = 1;

            VkImageView imageView = VK_NULL_HANDLE;
            CHECK_CALL(vkCreateImageView(renderer->Device, &createInfo, nullptr, &imageView));

            imageViews.push_back(imageView);
        }

        size_t imageCount = images.size();

        std::vector<VulkanImage> depthImages;
        depthImages.resize(images.size());

        for (int depthIndex = 0; depthIndex < imageCount; depthIndex++)
        {
            // Create depth images
            CHECK_CALL(CreateDSV(renderer.get(), window->GetWidth(), window->GetHeight(), &depthImages[depthIndex]));

            VkImageViewCreateInfo createInfo           = {VK_STRUCTURE_TYPE_IMAGE_VIEW_CREATE_INFO};
            createInfo.image                           = depthImages[depthIndex].Image;
            createInfo.viewType                        = VK_IMAGE_VIEW_TYPE_2D;
            createInfo.format                          = GREX_DEFAULT_DSV_FORMAT;
            createInfo.components                      = {VK_COMPONENT_SWIZZLE_R, VK_COMPONENT_SWIZZLE_IDENTITY, VK_COMPONENT_SWIZZLE_IDENTITY, VK_COMPONENT_SWIZZLE_IDENTITY};
            createInfo.subresourceRange.aspectMask     = VK_IMAGE_ASPECT_DEPTH_BIT;
            createInfo.subresourceRange.baseMipLevel   = 0;
            createInfo.subresourceRange.levelCount     = 1;
            createInfo.subresourceRange.baseArrayLayer = 0;
            createInfo.subresourceRange.layerCount     = 1;

            VkImageView depthView = VK_NULL_HANDLE;
            CHECK_CALL(vkCreateImageView(renderer->Device, &createInfo, nullptr, &depthView));

            depthViews.push_back(depthView);
        }
    }

    // *************************************************************************
    // Command buffer
    // *************************************************************************
    CommandObjects cmdBuf = {};
    {
        CHECK_CALL(CreateCommandBuffer(renderer.get(), 0, &cmdBuf));
    }

    // *************************************************************************
    // Main loop
    // *************************************************************************
    VkClearValue clearValues[2];
    clearValues[0].color = {
        {0.0f, 0.0f, 0.2f, 1.0f}
    };
    clearValues[1].depthStencil = {1.0f, 0};

    while (window->PollEvents())
    {
        window->ImGuiNewFrameVulkan();

        if (ImGui::Begin("Scene"))
        {
            static const char* currentModelNames = gModelNames[gModelIndex].c_str();

            if (ImGui::BeginCombo("Model", currentModelNames))
            {
                for (size_t i = 0; i < gModelNames.size(); ++i)
                {
                    bool isSelected = (currentModelNames == gModelNames[i]);
                    if (ImGui::Selectable(gModelNames[i].c_str(), isSelected))
                    {
                        currentModelNames = gModelNames[i].c_str();
                        gModelIndex       = static_cast<uint32_t>(i);
                    }
                    if (isSelected)
                    {
                        ImGui::SetItemDefaultFocus();
                    }
                }
                ImGui::EndCombo();
            }
        }
        ImGui::End();

        // ---------------------------------------------------------------------

        UINT bufferIndex = 0;
        if (AcquireNextImage(renderer.get(), &bufferIndex))
        {
            assert(false && "AcquireNextImage failed");
            break;
        }

        VkCommandBufferBeginInfo vkbi = {VK_STRUCTURE_TYPE_COMMAND_BUFFER_BEGIN_INFO};
        vkbi.flags                    = VK_COMMAND_BUFFER_USAGE_ONE_TIME_SUBMIT_BIT;

        CHECK_CALL(vkBeginCommandBuffer(cmdBuf.CommandBuffer, &vkbi));

        {
            CmdTransitionImageLayout(
                cmdBuf.CommandBuffer,
                images[bufferIndex],
                GREX_ALL_SUBRESOURCES,
                VK_IMAGE_ASPECT_COLOR_BIT,
                RESOURCE_STATE_PRESENT,
                RESOURCE_STATE_RENDER_TARGET);

            VkRenderingAttachmentInfo colorAttachment = {VK_STRUCTURE_TYPE_RENDERING_ATTACHMENT_INFO};
            colorAttachment.imageView                 = imageViews[bufferIndex];
            colorAttachment.imageLayout               = VK_IMAGE_LAYOUT_ATTACHMENT_OPTIMAL;
            colorAttachment.loadOp                    = VK_ATTACHMENT_LOAD_OP_CLEAR;
            colorAttachment.storeOp                   = VK_ATTACHMENT_STORE_OP_STORE;
            colorAttachment.clearValue                = clearValues[0];

            VkRenderingAttachmentInfo depthAttachment = {VK_STRUCTURE_TYPE_RENDERING_ATTACHMENT_INFO};
            depthAttachment.imageView                 = depthViews[bufferIndex];
            depthAttachment.imageLayout               = VK_IMAGE_LAYOUT_DEPTH_ATTACHMENT_OPTIMAL;
            depthAttachment.loadOp                    = VK_ATTACHMENT_LOAD_OP_CLEAR;
            depthAttachment.storeOp                   = VK_ATTACHMENT_STORE_OP_DONT_CARE;
            depthAttachment.clearValue                = clearValues[1];

            VkRenderingInfo vkri          = {VK_STRUCTURE_TYPE_RENDERING_INFO};
            vkri.layerCount               = 1;
            vkri.colorAttachmentCount     = 1;
            vkri.pColorAttachments        = &colorAttachment;
            vkri.pDepthAttachment         = &depthAttachment;
            vkri.renderArea.extent.width  = gWindowWidth;
            vkri.renderArea.extent.height = gWindowHeight;

            vkCmdBeginRendering(cmdBuf.CommandBuffer, &vkri);

            VkViewport viewport = {0, static_cast<float>(gWindowHeight), static_cast<float>(gWindowWidth), -static_cast<float>(gWindowHeight), 0.0f, 1.0f};
            vkCmdSetViewport(cmdBuf.CommandBuffer, 0, 1, &viewport);

            VkRect2D scissor = {0, 0, gWindowWidth, gWindowHeight};
            vkCmdSetScissor(cmdBuf.CommandBuffer, 0, 1, &scissor);

            // Bind the VS/FS Graphics Pipeline
            vkCmdBindPipeline(cmdBuf.CommandBuffer, VK_PIPELINE_BIND_POINT_GRAPHICS, trianglePipelineState);

            auto& geo = geometries[gModelIndex];

            // Bind the Index Buffer
            vkCmdBindIndexBuffer(cmdBuf.CommandBuffer, geo.indexBuffer.Buffer, 0, VK_INDEX_TYPE_UINT32);

            // Bind the Vertex Buffer
            VkBuffer     vertexBuffers[] = {geo.positionBuffer.Buffer, geo.vertexColorBuffer.Buffer};
            VkDeviceSize offsets[]       = {0, 0};
            vkCmdBindVertexBuffers(cmdBuf.CommandBuffer, 0, 2, vertexBuffers, offsets);

            mat4 modelMat = glm::rotate(glm::radians(sAngleX), vec3(1, 0, 0)) * glm::rotate(glm::radians(sAngleY), vec3(0, 1, 0));
            mat4 viewMat  = glm::lookAt(vec3(0, 1, 2), vec3(0, 0, 0), vec3(0, 1, 0));
            mat4 projMat  = glm::perspective(glm::radians(60.0f), gWindowWidth / static_cast<float>(gWindowHeight), 0.1f, 10000.0f);
            mat4 mvpMat   = projMat * viewMat * modelMat;

            sAngleX += (sTargetAngleX - sAngleX) * 0.1f;
            sAngleY += (sTargetAngleY - sAngleY) * 0.1f;

            vkCmdPushConstants(cmdBuf.CommandBuffer, pipelineLayout, VK_SHADER_STAGE_VERTEX_BIT, 0, sizeof(mat4), &mvpMat);

            vkCmdDrawIndexed(cmdBuf.CommandBuffer, geo.numIndices, 1, 0, 0, 0);

            // TBN debug
            {
                vkCmdBindPipeline(cmdBuf.CommandBuffer, VK_PIPELINE_BIND_POINT_GRAPHICS, tbnDebugPipelineState);

                VkBuffer     vertexBuffers[] = {geo.tbnDebugVertexBuffer.Buffer};
                VkDeviceSize offsets[]       = {0};
                vkCmdBindVertexBuffers(cmdBuf.CommandBuffer, 0, 1, vertexBuffers, offsets);

                vkCmdDraw(cmdBuf.CommandBuffer, geo.tbnDebugNumVertices, 1, 0, 0);
            }

            vkCmdEndRendering(cmdBuf.CommandBuffer);

            // Setup render passes and draw ImGui
            {
                VkRenderPassAttachmentBeginInfo attachmentBeginInfo = {VK_STRUCTURE_TYPE_RENDER_PASS_ATTACHMENT_BEGIN_INFO};
                attachmentBeginInfo.pNext                           = 0;
                attachmentBeginInfo.attachmentCount                 = 1;
                attachmentBeginInfo.pAttachments                    = &imageViews[bufferIndex];

                VkRenderPassBeginInfo beginInfo = {VK_STRUCTURE_TYPE_RENDER_PASS_BEGIN_INFO};
                beginInfo.pNext                 = &attachmentBeginInfo;
                beginInfo.renderPass            = renderPass.RenderPass;
                beginInfo.framebuffer           = renderPass.Framebuffer;
                beginInfo.renderArea            = scissor;

                vkCmdBeginRenderPass(cmdBuf.CommandBuffer, &beginInfo, VK_SUBPASS_CONTENTS_INLINE);

                // Draw ImGui
                window->ImGuiRenderDrawData(renderer.get(), cmdBuf.CommandBuffer);

                vkCmdEndRenderPass(cmdBuf.CommandBuffer);
            }

            CmdTransitionImageLayout(
                cmdBuf.CommandBuffer,
                images[bufferIndex],
                GREX_ALL_SUBRESOURCES,
                VK_IMAGE_ASPECT_COLOR_BIT,
                RESOURCE_STATE_RENDER_TARGET,
                RESOURCE_STATE_PRESENT);
        }

        CHECK_CALL(vkEndCommandBuffer(cmdBuf.CommandBuffer));

        // Execute command buffer
        CHECK_CALL(ExecuteCommandBuffer(renderer.get(), &cmdBuf));

        // Wait for the GPU to finish the work
        if (!WaitForGpu(renderer.get()))
        {
            assert(false && "WaitForGpu failed");
            break;
        }

        // Present
        if (!SwapchainPresent(renderer.get(), bufferIndex))
        {
            assert(false && "SwapchainPresent failed");
            break;
        }
    }

    return 0;
}

void CreatePipelineLayout(
    VulkanRenderer*   pRenderer,
    VkPipelineLayout* pLayout)
{
    VkPushConstantRange push_constant = {};
    push_constant.offset              = 0;
    push_constant.size                = sizeof(mat4);
    push_constant.stageFlags          = VK_SHADER_STAGE_VERTEX_BIT;

    VkPipelineLayoutCreateInfo createInfo = {VK_STRUCTURE_TYPE_PIPELINE_LAYOUT_CREATE_INFO};
    createInfo.pushConstantRangeCount     = 1;
    createInfo.pPushConstantRanges        = &push_constant;

    CHECK_CALL(vkCreatePipelineLayout(pRenderer->Device, &createInfo, nullptr, pLayout));
}

void CreateShaderModules(
    VulkanRenderer*              pRenderer,
    const std::vector<uint32_t>& spirvVS,
    const std::vector<uint32_t>& spirvFS,
    VkShaderModule*              pModuleVS,
    VkShaderModule*              pModuleFS)
{
    // Vertex Shader
    {
        VkShaderModuleCreateInfo createInfo = {VK_STRUCTURE_TYPE_SHADER_MODULE_CREATE_INFO};
        createInfo.codeSize                 = SizeInBytes(spirvVS);
        createInfo.pCode                    = DataPtr(spirvVS);

        CHECK_CALL(vkCreateShaderModule(pRenderer->Device, &createInfo, nullptr, pModuleVS));
    }

    // Fragment Shader
    {
        VkShaderModuleCreateInfo createInfo = {VK_STRUCTURE_TYPE_SHADER_MODULE_CREATE_INFO};
        createInfo.codeSize                 = SizeInBytes(spirvFS);
        createInfo.pCode                    = DataPtr(spirvFS);

        CHECK_CALL(vkCreateShaderModule(pRenderer->Device, &createInfo, nullptr, pModuleFS));
    }
}

void CreateGeometryBuffers(
    VulkanRenderer*        pRenderer,
    std::vector<Geometry>& outGeometries)
{
    TriMesh::Options options = TriMesh::Options().EnableVertexColors().EnableTexCoords().EnableNormals().EnableTangents();

    std::vector<TriMesh> meshes;
    meshes.push_back(TriMesh::Sphere(1.0f, 16, 16, options));
    meshes.push_back(TriMesh::Cone(1, 1, 32, options));

    // Teapot
    {
        TriMesh mesh;
        bool    res = TriMesh::LoadOBJ(GetAssetPath("models/teapot.obj").string(), "", options, &mesh);
        assert(res && "OBJ load failed");
        mesh.ScaleToFit();
        meshes.push_back(mesh);
    }

    // Knob
    {
        TriMesh mesh;
        bool    res = TriMesh::LoadOBJ(GetAssetPath("models/material_knob.obj").string(), "", options, &mesh);
        assert(res && "OBJ load failed");
        mesh.ScaleToFit();
        meshes.push_back(mesh);
    }

    // Sphere
    {
        TriMesh mesh;
        bool    res = TriMesh::LoadOBJ(GetAssetPath("models/sphere.obj").string(), "", options, &mesh);
        assert(res && "OBJ load failed");
        mesh.ScaleToFit();
        meshes.push_back(mesh);
    }

    // Torus
    {
        TriMesh mesh;
        bool    res = TriMesh::LoadOBJ(GetAssetPath("models/torus.obj").string(), "", options, &mesh);
        assert(res && "OBJ load failed");
        mesh.ScaleToFit();
        meshes.push_back(mesh);
    }

    for (uint32_t i = 0; i < meshes.size(); ++i)
    {
        auto& mesh = meshes[i];

        Geometry geo = {};

        CHECK_CALL(CreateBuffer(
            pRenderer,
            SizeInBytes(mesh.GetTriangles()),
            DataPtr(mesh.GetTriangles()),
            VK_BUFFER_USAGE_INDEX_BUFFER_BIT,
            0,
            &geo.indexBuffer));

        CHECK_CALL(CreateBuffer(
            pRenderer,
            SizeInBytes(mesh.GetPositions()),
            DataPtr(mesh.GetPositions()),
            VK_BUFFER_USAGE_VERTEX_BUFFER_BIT,
            0,
            &geo.positionBuffer));

        CHECK_CALL(CreateBuffer(
            pRenderer,
            SizeInBytes(mesh.GetVertexColors()),
            DataPtr(mesh.GetVertexColors()),
            VK_BUFFER_USAGE_VERTEX_BUFFER_BIT,
            0,
            &geo.vertexColorBuffer));

        geo.numIndices = 3 * mesh.GetNumTriangles();

        auto tbnVertexData = mesh.GetTBNLineSegments(&geo.tbnDebugNumVertices);
        CHECK_CALL(CreateBuffer(
            pRenderer,
            SizeInBytes(tbnVertexData),
            DataPtr(tbnVertexData),
            VK_BUFFER_USAGE_VERTEX_BUFFER_BIT,
            0,
            &geo.tbnDebugVertexBuffer));

        outGeometries.push_back(geo);
    }
}<|MERGE_RESOLUTION|>--- conflicted
+++ resolved
@@ -257,7 +257,6 @@
     // *************************************************************************
     // Swapchain
     // *************************************************************************
-<<<<<<< HEAD
     auto surface = window->CreateVkSurface(renderer->Instance);
     if (!surface)
     {
@@ -266,9 +265,6 @@
     }
 
     if (!InitSwapchain(renderer.get(), surface, window->GetWidth(), window->GetHeight()))
-=======
-    if (!InitSwapchain(renderer.get(), window->GetNativeWindowHandle(), window->GetWidth(), window->GetHeight()))
->>>>>>> f6903d1a
     {
         assert(false && "InitSwapchain failed");
         return EXIT_FAILURE;
