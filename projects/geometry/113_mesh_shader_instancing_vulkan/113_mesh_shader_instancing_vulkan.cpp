--- conflicted
+++ resolved
@@ -263,7 +263,6 @@
     // *************************************************************************
     // Swapchain
     // *************************************************************************
-<<<<<<< HEAD
     auto surface = window->CreateVkSurface(renderer->Instance);
     if (!surface)
     {
@@ -272,9 +271,6 @@
     }
 
     if (!InitSwapchain(renderer.get(), surface, window->GetWidth(), window->GetHeight()))
-=======
-    if (!InitSwapchain(renderer.get(), window->GetNativeWindowHandle(), window->GetWidth(), window->GetHeight()))
->>>>>>> f6903d1a
     {
         assert(false && "InitSwapchain failed");
         return EXIT_FAILURE;
