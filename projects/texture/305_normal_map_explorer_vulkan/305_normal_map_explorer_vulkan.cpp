#include "window.h"

#include "vk_renderer.h"
#include "tri_mesh.h"

#include <glm/glm.hpp>
#include <glm/matrix.hpp>
#include <glm/gtc/matrix_transform.hpp>
#include <glm/gtx/transform.hpp>
using namespace glm;

#define CHECK_CALL(FN)                                                 \
    {                                                                  \
        VkResult vkres = FN;                                           \
        if (vkres != VK_SUCCESS)                                       \
        {                                                              \
            std::stringstream ss;                                      \
            ss << "\n";                                                \
            ss << "*** FUNCTION CALL FAILED *** \n";                   \
            ss << "LOCATION: " << __FILE__ << ":" << __LINE__ << "\n"; \
            ss << "FUNCTION: " << #FN << "\n";                         \
            ss << "\n";                                                \
            GREX_LOG_ERROR(ss.str().c_str());                          \
            assert(false);                                             \
        }                                                              \
    }

// =============================================================================
// Globals
// =============================================================================
static uint32_t gWindowWidth  = 1920;
static uint32_t gWindowHeight = 1080;
static bool     gEnableDebug  = true;

static float gTargetAngleX = 0.0f;
static float gAngleX       = 0.0f;
static float gTargetAngleY = 0.0f;
static float gAngleY       = 0.0f;

struct CameraProperties
{
    mat4 ModelMatrix;
    mat4 ViewProjectionMatrix;
    vec3 EyePosition;
};

struct TextureSet
{
    std::string name;
    VulkanImage diffuseTexture;
    VulkanImage normalTexture;
};

struct Geometry
{
    std::string  name;
    VulkanBuffer indexBuffer;
    uint32_t     numIndices;
    VulkanBuffer positionBuffer;
    VulkanBuffer texCoordBuffer;
    VulkanBuffer normalBuffer;
    VulkanBuffer tangentBuffer;
    VulkanBuffer bitangentBuffer;
};

void CreatePipelineLayout(VulkanRenderer* pRenderer, VulkanPipelineLayout* pLayout);
void CreateTextureSets(
    VulkanRenderer*          pRenderer,
    std::vector<TextureSet>& outTextureSets);
void CreateShaderModules(
    VulkanRenderer*              pRenderer,
    const std::vector<uint32_t>& spirvVS,
    const std::vector<uint32_t>& spirvFS,
    VkShaderModule*              pModuleVS,
    VkShaderModule*              pModuleFS);
void CreateDescriptorBuffer(
    VulkanRenderer*       pRenderer,
    VkDescriptorSetLayout pDescriptorSetLayout,
    VulkanBuffer*         pBuffer);
void WriteDescriptors(
    VulkanRenderer*       pRenderer,
    VkDescriptorSetLayout descriptorSetLayout,
    VulkanBuffer*         pDescriptorBuffer,
    const TextureSet&     textureSet,
    VkSampler             sampler);
void CreateGeometryBuffers(
    VulkanRenderer*        pRenderer,
    std::vector<Geometry>& outGeometries);

void MouseMove(int x, int y, int buttons)
{
    static int prevX = x;
    static int prevY = y;

    int dx = x - prevX;
    int dy = y - prevY;

    if (buttons & MOUSE_BUTTON_RIGHT)
    {
        gTargetAngleX += 0.25f * dy;
    }
    if (buttons & MOUSE_BUTTON_LEFT)
    {
        gTargetAngleY += 0.25f * dx;
    }

    prevX = x;
    prevY = y;
}

// =============================================================================
// main()
// =============================================================================
int main(int argc, char** argv)
{
    std::unique_ptr<VulkanRenderer> renderer = std::make_unique<VulkanRenderer>();

    VulkanFeatures features = {};
    if (!InitVulkan(renderer.get(), gEnableDebug, features))
    {
        return EXIT_FAILURE;
    }

    // *************************************************************************
    // Compile shaders
    // *************************************************************************
    std::vector<uint32_t> spirvVS;
    std::vector<uint32_t> spirvFS;
    {
        std::string shaderSource = LoadString("projects/305_normal_map_explorer/shaders.hlsl");
        std::string errorMsg;
        HRESULT     hr = CompileHLSL(shaderSource, "vsmain", "vs_6_0", &spirvVS, &errorMsg);
        if (FAILED(hr))
        {
            std::stringstream ss;
            ss << "\n"
               << "Shader compiler error (VS): " << errorMsg << "\n";
            GREX_LOG_ERROR(ss.str().c_str());
            assert(false);
            return EXIT_FAILURE;
        }

        hr = CompileHLSL(shaderSource, "psmain", "ps_6_0", &spirvFS, &errorMsg);
        if (FAILED(hr))
        {
            std::stringstream ss;
            ss << "\n"
               << "Shader compiler error (PS): " << errorMsg << "\n";
            GREX_LOG_ERROR(ss.str().c_str());
            assert(false);
            return EXIT_FAILURE;
        }
    }

    // *************************************************************************
    // Shader module
    // *************************************************************************
    VkShaderModule moduleVS = VK_NULL_HANDLE;
    VkShaderModule moduleFS = VK_NULL_HANDLE;
    CreateShaderModules(
        renderer.get(),
        spirvVS,
        spirvFS,
        &moduleVS,
        &moduleFS);

    // *************************************************************************
    // Pipeline layout
    //
    // This is used for pipeline creation
    //
    // *************************************************************************
    VulkanPipelineLayout pipelineLayout = {};
    CreatePipelineLayout(renderer.get(), &pipelineLayout);

    // *************************************************************************
    // Graphics pipeline state object
    // *************************************************************************
    VkPipeline pipelineState;
    CHECK_CALL(CreateGraphicsPipeline1(
        renderer.get(),
        pipelineLayout.PipelineLayout,
        moduleVS,
        moduleFS,
        GREX_DEFAULT_RTV_FORMAT,
        GREX_DEFAULT_DSV_FORMAT,
        &pipelineState));

    // *************************************************************************
    // Texture
    // *************************************************************************
    std::vector<TextureSet> textureSets;
    CreateTextureSets(renderer.get(), textureSets);

    // *************************************************************************
    // Descriptor buffers
    // *************************************************************************
    VulkanBuffer envDescriptorBuffer = {};
    CreateDescriptorBuffer(renderer.get(), pipelineLayout.DescriptorSetLayout, &envDescriptorBuffer);

    VkSamplerCreateInfo samplerInfo     = {VK_STRUCTURE_TYPE_SAMPLER_CREATE_INFO};
    samplerInfo.flags                   = 0;
    samplerInfo.magFilter               = VK_FILTER_NEAREST;
    samplerInfo.minFilter               = VK_FILTER_NEAREST;
    samplerInfo.mipmapMode              = VK_SAMPLER_MIPMAP_MODE_NEAREST;
    samplerInfo.addressModeU            = VK_SAMPLER_ADDRESS_MODE_CLAMP_TO_EDGE;
    samplerInfo.addressModeV            = VK_SAMPLER_ADDRESS_MODE_CLAMP_TO_EDGE;
    samplerInfo.addressModeW            = VK_SAMPLER_ADDRESS_MODE_CLAMP_TO_EDGE;
    samplerInfo.mipLodBias              = 0;
    samplerInfo.anisotropyEnable        = VK_FALSE;
    samplerInfo.maxAnisotropy           = 0;
    samplerInfo.compareEnable           = VK_TRUE;
    samplerInfo.compareOp               = VK_COMPARE_OP_NEVER;
    samplerInfo.minLod                  = 0;
    samplerInfo.maxLod                  = 1;
    samplerInfo.borderColor             = VK_BORDER_COLOR_FLOAT_OPAQUE_BLACK;
    samplerInfo.unnormalizedCoordinates = VK_FALSE;

    VkSampler sampler = VK_NULL_HANDLE;
    CHECK_CALL(vkCreateSampler(
        renderer->Device,
        &samplerInfo,
        nullptr,
        &sampler));

    // *************************************************************************
    // Geometry data
    // *************************************************************************
    std::vector<Geometry> geometries;
    CreateGeometryBuffers(
        renderer.get(),
        geometries);

    // *************************************************************************
    // Window
    // *************************************************************************
    auto window = GrexWindow::Create(gWindowWidth, gWindowHeight, GREX_BASE_FILE_NAME());
    if (!window)
    {
        assert(false && "GrexWindow::Create failed");
        return EXIT_FAILURE;
    }
    window->AddMouseMoveCallbacks(MouseMove);

    // *************************************************************************
    // Swapchain
    // *************************************************************************
<<<<<<< HEAD
    auto surface = window->CreateVkSurface(renderer->Instance);
    if (!surface)
    {
        assert(false && "CreateVkSurface failed");
        return EXIT_FAILURE;
    }

    if (!InitSwapchain(renderer.get(), surface, window->GetWidth(), window->GetHeight()))
=======
    if (!InitSwapchain(renderer.get(), window->GetNativeWindowHandle(), window->GetWidth(), window->GetHeight()))
>>>>>>> f6903d1a
    {
        assert(false && "InitSwapchain failed");
        return EXIT_FAILURE;
    }

    // *************************************************************************
    // Render pass to draw ImGui
    // *************************************************************************
    std::vector<VulkanAttachmentInfo> colorAttachmentInfos = {
        {GREX_DEFAULT_RTV_FORMAT, VK_ATTACHMENT_LOAD_OP_LOAD, VK_ATTACHMENT_STORE_OP_STORE, renderer->SwapchainImageUsage}
    };

    VulkanRenderPass renderPass = {};
    CHECK_CALL(CreateRenderPass(renderer.get(), colorAttachmentInfos, {}, gWindowWidth, gWindowHeight, &renderPass));

    // *************************************************************************
    // Imgui
    // *************************************************************************
    if (!window->InitImGuiForVulkan(renderer.get(), renderPass.RenderPass))
    {
        assert(false && "GrexWindow::InitImGuiForVulkan failed");
        return EXIT_FAILURE;
    }
    // *************************************************************************
    // Swapchain image views, depth buffers/views
    // *************************************************************************
    std::vector<VkImage>     images;
    std::vector<VkImageView> imageViews;
    std::vector<VkImageView> depthViews;
    {
        CHECK_CALL(GetSwapchainImages(renderer.get(), images));

        for (auto& image : images)
        {
            // Create swap chain images
            VkImageViewCreateInfo createInfo           = {VK_STRUCTURE_TYPE_IMAGE_VIEW_CREATE_INFO};
            createInfo.image                           = image;
            createInfo.viewType                        = VK_IMAGE_VIEW_TYPE_2D;
            createInfo.format                          = GREX_DEFAULT_RTV_FORMAT;
            createInfo.components                      = {VK_COMPONENT_SWIZZLE_R, VK_COMPONENT_SWIZZLE_G, VK_COMPONENT_SWIZZLE_B, VK_COMPONENT_SWIZZLE_A};
            createInfo.subresourceRange.aspectMask     = VK_IMAGE_ASPECT_COLOR_BIT;
            createInfo.subresourceRange.baseMipLevel   = 0;
            createInfo.subresourceRange.levelCount     = 1;
            createInfo.subresourceRange.baseArrayLayer = 0;
            createInfo.subresourceRange.layerCount     = 1;

            VkImageView imageView = VK_NULL_HANDLE;
            CHECK_CALL(vkCreateImageView(renderer->Device, &createInfo, nullptr, &imageView));

            imageViews.push_back(imageView);
        }

        size_t imageCount = images.size();

        std::vector<VulkanImage> depthImages;
        depthImages.resize(images.size());

        for (int depthIndex = 0; depthIndex < imageCount; depthIndex++)
        {
            // Create depth images
            CHECK_CALL(CreateDSV(renderer.get(), window->GetWidth(), window->GetHeight(), &depthImages[depthIndex]));

            VkImageViewCreateInfo createInfo           = {VK_STRUCTURE_TYPE_IMAGE_VIEW_CREATE_INFO};
            createInfo.image                           = depthImages[depthIndex].Image;
            createInfo.viewType                        = VK_IMAGE_VIEW_TYPE_2D;
            createInfo.format                          = GREX_DEFAULT_DSV_FORMAT;
            createInfo.components                      = {VK_COMPONENT_SWIZZLE_R, VK_COMPONENT_SWIZZLE_IDENTITY, VK_COMPONENT_SWIZZLE_IDENTITY, VK_COMPONENT_SWIZZLE_IDENTITY};
            createInfo.subresourceRange.aspectMask     = VK_IMAGE_ASPECT_DEPTH_BIT;
            createInfo.subresourceRange.baseMipLevel   = 0;
            createInfo.subresourceRange.levelCount     = 1;
            createInfo.subresourceRange.baseArrayLayer = 0;
            createInfo.subresourceRange.layerCount     = 1;

            VkImageView depthView = VK_NULL_HANDLE;
            CHECK_CALL(vkCreateImageView(renderer->Device, &createInfo, nullptr, &depthView));

            depthViews.push_back(depthView);
        }
    }

    // *************************************************************************
    // Command buffer
    // *************************************************************************
    CommandObjects cmdBuf = {};
    {
        CHECK_CALL(CreateCommandBuffer(renderer.get(), 0, &cmdBuf));
    }

    // *************************************************************************
    // Misc vars
    // *************************************************************************
    uint32_t textureSetIndex        = 0;
    uint32_t currentTextureSetIndex = ~0;
    uint32_t geoIndex               = 0;

    // *************************************************************************
    // Main loop
    // *************************************************************************
    VkClearValue clearValues[2];
    clearValues[0].color = {
        {0.0f, 0.0f, 0.2f, 1.0f}
    };
    clearValues[1].depthStencil = {1.0f, 0};

    while (window->PollEvents())
    {
        window->ImGuiNewFrameVulkan();
        if (ImGui::Begin("Scene"))
        {
            static const char* currentTextureSetName = textureSets[0].name.c_str();
            if (ImGui::BeginCombo("Textures", currentTextureSetName))
            {
                for (size_t i = 0; i < textureSets.size(); ++i)
                {
                    bool isSelected = (currentTextureSetName == textureSets[i].name);
                    if (ImGui::Selectable(textureSets[i].name.c_str(), isSelected))
                    {
                        currentTextureSetName = textureSets[i].name.c_str();
                        textureSetIndex       = static_cast<uint32_t>(i);
                    }
                    if (isSelected)
                    {
                        ImGui::SetItemDefaultFocus();
                    }
                }
                ImGui::EndCombo();
            }

            ImGui::Separator();

            static const char* currentGeoName = geometries[0].name.c_str();
            if (ImGui::BeginCombo("Geometry", currentGeoName))
            {
                for (size_t i = 0; i < geometries.size(); ++i)
                {
                    bool isSelected = (currentGeoName == geometries[i].name);
                    if (ImGui::Selectable(geometries[i].name.c_str(), isSelected))
                    {
                        currentGeoName = geometries[i].name.c_str();
                        geoIndex       = static_cast<uint32_t>(i);
                    }
                    if (isSelected)
                    {
                        ImGui::SetItemDefaultFocus();
                    }
                }
                ImGui::EndCombo();
            }
        }
        ImGui::End();

        // ---------------------------------------------------------------------
        if (currentTextureSetIndex != textureSetIndex)
        {
            currentTextureSetIndex = textureSetIndex;

            auto& textureSet = textureSets[currentTextureSetIndex];

            WriteDescriptors(
                renderer.get(),
                pipelineLayout.DescriptorSetLayout,
                &envDescriptorBuffer,
                textureSet,
                sampler);
        }

        UINT bufferIndex = 0;
        if (AcquireNextImage(renderer.get(), &bufferIndex))
        {
            assert(false && "AcquireNextImage failed");
            break;
        }

        VkCommandBufferBeginInfo vkbi = {VK_STRUCTURE_TYPE_COMMAND_BUFFER_BEGIN_INFO};
        vkbi.flags                    = VK_COMMAND_BUFFER_USAGE_ONE_TIME_SUBMIT_BIT;

        CHECK_CALL(vkBeginCommandBuffer(cmdBuf.CommandBuffer, &vkbi));

        {
            CmdTransitionImageLayout(
                cmdBuf.CommandBuffer,
                images[bufferIndex],
                GREX_ALL_SUBRESOURCES,
                VK_IMAGE_ASPECT_COLOR_BIT,
                RESOURCE_STATE_PRESENT,
                RESOURCE_STATE_RENDER_TARGET);

            VkRenderingAttachmentInfo colorAttachment = {VK_STRUCTURE_TYPE_RENDERING_ATTACHMENT_INFO};
            colorAttachment.imageView                 = imageViews[bufferIndex];
            colorAttachment.imageLayout               = VK_IMAGE_LAYOUT_ATTACHMENT_OPTIMAL;
            colorAttachment.loadOp                    = VK_ATTACHMENT_LOAD_OP_CLEAR;
            colorAttachment.storeOp                   = VK_ATTACHMENT_STORE_OP_STORE;
            colorAttachment.clearValue                = clearValues[0];

            VkRenderingAttachmentInfo depthAttachment = {VK_STRUCTURE_TYPE_RENDERING_ATTACHMENT_INFO};
            depthAttachment.imageView                 = depthViews[bufferIndex];
            depthAttachment.imageLayout               = VK_IMAGE_LAYOUT_DEPTH_ATTACHMENT_OPTIMAL;
            depthAttachment.loadOp                    = VK_ATTACHMENT_LOAD_OP_CLEAR;
            depthAttachment.storeOp                   = VK_ATTACHMENT_STORE_OP_DONT_CARE;
            depthAttachment.clearValue                = clearValues[1];

            VkRenderingInfo vkri          = {VK_STRUCTURE_TYPE_RENDERING_INFO};
            vkri.layerCount               = 1;
            vkri.colorAttachmentCount     = 1;
            vkri.pColorAttachments        = &colorAttachment;
            vkri.pDepthAttachment         = &depthAttachment;
            vkri.renderArea.extent.width  = gWindowWidth;
            vkri.renderArea.extent.height = gWindowHeight;

            vkCmdBeginRendering(cmdBuf.CommandBuffer, &vkri);

            VkDescriptorBufferBindingInfoEXT descriptorBufferBindingInfo = {VK_STRUCTURE_TYPE_DESCRIPTOR_BUFFER_BINDING_INFO_EXT};
            descriptorBufferBindingInfo.pNext                            = nullptr;
            descriptorBufferBindingInfo.address                          = GetDeviceAddress(renderer.get(), &envDescriptorBuffer);
            descriptorBufferBindingInfo.usage                            = VK_BUFFER_USAGE_RESOURCE_DESCRIPTOR_BUFFER_BIT_EXT;
            fn_vkCmdBindDescriptorBuffersEXT(cmdBuf.CommandBuffer, 1, &descriptorBufferBindingInfo);

            uint32_t     bufferIndices           = 0;
            VkDeviceSize descriptorBufferOffsets = 0;
            fn_vkCmdSetDescriptorBufferOffsetsEXT(
                cmdBuf.CommandBuffer,
                VK_PIPELINE_BIND_POINT_GRAPHICS,
                pipelineLayout.PipelineLayout,
                0, // firstSet
                1, // setCount
                &bufferIndices,
                &descriptorBufferOffsets);

            VkViewport viewport = {0, static_cast<float>(gWindowHeight), static_cast<float>(gWindowWidth), -static_cast<float>(gWindowHeight), 0.0f, 1.0f};
            vkCmdSetViewport(cmdBuf.CommandBuffer, 0, 1, &viewport);

            VkRect2D scissor = {0, 0, gWindowWidth, gWindowHeight};
            vkCmdSetScissor(cmdBuf.CommandBuffer, 0, 1, &scissor);

            // Smooth out the rotation
            gAngleX += (gTargetAngleX - gAngleX) * 0.1f;
            gAngleY += (gTargetAngleY - gAngleY) * 0.1f;

            mat4 modelMat = glm::rotate(glm::radians(gAngleY), vec3(0, 1, 0)) *
                            glm::rotate(glm::radians(gAngleX), vec3(1, 0, 0));

            vec3 eyePos      = vec3(0, 1.0f, 1.25f);
            mat4 viewMat     = glm::lookAt(eyePos, vec3(0, 0, 0), vec3(0, 1, 0));
            mat4 projMat     = glm::perspective(glm::radians(60.0f), gWindowWidth / static_cast<float>(gWindowHeight), 0.1f, 10000.0f);
            mat4 projViewMat = projMat * viewMat;

            CameraProperties cameraParams     = {};
            cameraParams.ModelMatrix          = modelMat;
            cameraParams.ViewProjectionMatrix = projViewMat;
            cameraParams.EyePosition          = eyePos;

            vkCmdPushConstants(cmdBuf.CommandBuffer, pipelineLayout.PipelineLayout, VK_SHADER_STAGE_ALL_GRAPHICS, 0, sizeof(CameraProperties), &cameraParams);

            auto& geo = geometries[geoIndex];

            // Bind the Index Buffer
            vkCmdBindIndexBuffer(cmdBuf.CommandBuffer, geo.indexBuffer.Buffer, 0, VK_INDEX_TYPE_UINT32);

            // Bind the Vertex Buffer
            VkBuffer vertexBuffers[] = {
                geo.positionBuffer.Buffer,
                geo.texCoordBuffer.Buffer,
                geo.normalBuffer.Buffer,
                geo.tangentBuffer.Buffer,
                geo.bitangentBuffer.Buffer};
            VkDeviceSize offsets[] = {0, 0, 0, 0, 0};
            vkCmdBindVertexBuffers(cmdBuf.CommandBuffer, 0, 5, vertexBuffers, offsets);

            vkCmdBindPipeline(cmdBuf.CommandBuffer, VK_PIPELINE_BIND_POINT_GRAPHICS, pipelineState);

            vkCmdDrawIndexed(cmdBuf.CommandBuffer, geo.numIndices, 1, 0, 0, 0);

            vkCmdEndRendering(cmdBuf.CommandBuffer);

            // Setup render passes and draw ImGui
            {
                VkRenderPassAttachmentBeginInfo attachmentBeginInfo = {VK_STRUCTURE_TYPE_RENDER_PASS_ATTACHMENT_BEGIN_INFO};
                attachmentBeginInfo.pNext                           = 0;
                attachmentBeginInfo.attachmentCount                 = 1;
                attachmentBeginInfo.pAttachments                    = &imageViews[bufferIndex];

                VkRenderPassBeginInfo beginInfo = {VK_STRUCTURE_TYPE_RENDER_PASS_BEGIN_INFO};
                beginInfo.pNext                 = &attachmentBeginInfo;
                beginInfo.renderPass            = renderPass.RenderPass;
                beginInfo.framebuffer           = renderPass.Framebuffer;

                VkRect2D scissor     = {0, 0, gWindowWidth, gWindowHeight};
                beginInfo.renderArea = scissor;

                vkCmdBeginRenderPass(cmdBuf.CommandBuffer, &beginInfo, VK_SUBPASS_CONTENTS_INLINE);

                // Draw ImGui
                window->ImGuiRenderDrawData(renderer.get(), cmdBuf.CommandBuffer);

                vkCmdEndRenderPass(cmdBuf.CommandBuffer);
            }

            CmdTransitionImageLayout(
                cmdBuf.CommandBuffer,
                images[bufferIndex],
                GREX_ALL_SUBRESOURCES,
                VK_IMAGE_ASPECT_COLOR_BIT,
                RESOURCE_STATE_RENDER_TARGET,
                RESOURCE_STATE_PRESENT);
        }

        CHECK_CALL(vkEndCommandBuffer(cmdBuf.CommandBuffer));

        // Execute command buffer
        CHECK_CALL(ExecuteCommandBuffer(renderer.get(), &cmdBuf));

        // Wait for the GPU to finish the work
        if (!WaitForGpu(renderer.get()))
        {
            assert(false && "WaitForGpu failed");
            break;
        }

        // Present
        if (!SwapchainPresent(renderer.get(), bufferIndex))
        {
            assert(false && "SwapchainPresent failed");
            break;
        }
    }

    return 0;
}

void CreatePipelineLayout(VulkanRenderer* pRenderer, VulkanPipelineLayout* pLayout)
{
    // Descriptor set layout
    {
        std::vector<VkDescriptorSetLayoutBinding> bindings = {};

        // Push Constant
        // ConstantBuffer<CameraProperties> Camera              : register(b0); // Constant buffer

        // Texture2D                        DiffuseTexture      : register(t1); // Texture
        {
            VkDescriptorSetLayoutBinding binding = {};
            binding.binding                      = 1;
            binding.descriptorType               = VK_DESCRIPTOR_TYPE_SAMPLED_IMAGE;
            binding.descriptorCount              = 1;
            binding.stageFlags                   = VK_SHADER_STAGE_ALL_GRAPHICS;
            bindings.push_back(binding);
        }
        // Texture2D                        NormalTexture       : register(t2); // Texture
        {
            VkDescriptorSetLayoutBinding binding = {};
            binding.binding                      = 2;
            binding.descriptorType               = VK_DESCRIPTOR_TYPE_SAMPLED_IMAGE;
            binding.descriptorCount              = 1;
            binding.stageFlags                   = VK_SHADER_STAGE_ALL_GRAPHICS;
            bindings.push_back(binding);
        }
        // SamplerState                     Sampler0            : register(s4); // Sampler
        {
            VkDescriptorSetLayoutBinding binding = {};
            binding.binding                      = 4;
            binding.descriptorType               = VK_DESCRIPTOR_TYPE_SAMPLER;
            binding.descriptorCount              = 1;
            binding.stageFlags                   = VK_SHADER_STAGE_ALL_GRAPHICS;
            bindings.push_back(binding);
        }

        VkDescriptorSetLayoutCreateInfo createInfo = {VK_STRUCTURE_TYPE_DESCRIPTOR_SET_LAYOUT_CREATE_INFO};
        createInfo.flags                           = VK_DESCRIPTOR_SET_LAYOUT_CREATE_DESCRIPTOR_BUFFER_BIT_EXT;
        createInfo.bindingCount                    = CountU32(bindings);
        createInfo.pBindings                       = DataPtr(bindings);

        CHECK_CALL(vkCreateDescriptorSetLayout(
            pRenderer->Device,
            &createInfo,
            nullptr,
            &pLayout->DescriptorSetLayout));
    }

    VkPushConstantRange push_constant = {};
    push_constant.offset              = 0;
    push_constant.size                = sizeof(CameraProperties);
    push_constant.stageFlags          = VK_SHADER_STAGE_ALL_GRAPHICS;

    VkPipelineLayoutCreateInfo createInfo = {VK_STRUCTURE_TYPE_PIPELINE_LAYOUT_CREATE_INFO};
    createInfo.pushConstantRangeCount     = 1;
    createInfo.pPushConstantRanges        = &push_constant;
    createInfo.setLayoutCount             = 1;
    createInfo.pSetLayouts                = &pLayout->DescriptorSetLayout;

    CHECK_CALL(vkCreatePipelineLayout(pRenderer->Device, &createInfo, nullptr, &pLayout->PipelineLayout));
}

void CreateTextureSets(
    VulkanRenderer*          pRenderer,
    std::vector<TextureSet>& outTextureSets)
{
    // Texture dir
    auto texturesDir = GetAssetPath("textures");

    // Get material files
    std::vector<std::filesystem::path> materialFiles;
    for (auto& entry : std::filesystem::directory_iterator(texturesDir))
    {
        if (!entry.is_directory())
        {
            continue;
        }
        auto materialFilePath = entry.path() / "material.mat";
        if (!fs::exists(materialFilePath))
        {
            continue;
        }
        materialFiles.push_back(materialFilePath);
    }

    size_t maxEntries = materialFiles.size();
    for (size_t i = 0; i < maxEntries; ++i)
    {
        auto materialFile = materialFiles[i];

        std::ifstream is = std::ifstream(materialFile.string().c_str());
        if (!is.is_open())
        {
            assert(false && "faild to open material file");
        }

        TextureSet textureSet = {};
        textureSet.name       = materialFile.parent_path().filename().string();

        while (!is.eof())
        {
            VulkanImage*          pTargetTexture = nullptr;
            std::filesystem::path textureFile    = "";

            std::string key;
            is >> key;
            if (key == "basecolor")
            {
                is >> textureFile;
                pTargetTexture = &textureSet.diffuseTexture;
            }
            else if (key == "normal")
            {
                is >> textureFile;
                pTargetTexture = &textureSet.normalTexture;
            }

            if (textureFile.empty())
            {
                continue;
            }

            auto cwd    = materialFile.parent_path().filename();
            textureFile = "textures" / cwd / textureFile;

            auto bitmap = LoadImage8u(textureFile);
            if (!bitmap.Empty())
            {
                MipmapRGBA8u mipmap = MipmapRGBA8u(
                    bitmap,
                    BITMAP_SAMPLE_MODE_WRAP,
                    BITMAP_SAMPLE_MODE_WRAP,
                    BITMAP_FILTER_MODE_NEAREST);

                std::vector<MipOffset> mipOffsets;
                for (auto& srcOffset : mipmap.GetOffsets())
                {
                    MipOffset dstOffset = {};
                    dstOffset.Offset    = srcOffset;
                    dstOffset.RowStride = mipmap.GetRowStride();
                    mipOffsets.push_back(dstOffset);
                }

                CHECK_CALL(CreateTexture(
                    pRenderer,
                    mipmap.GetWidth(0),
                    mipmap.GetHeight(0),
                    VK_FORMAT_R8G8B8A8_UNORM,
                    mipOffsets,
                    mipmap.GetSizeInBytes(),
                    mipmap.GetPixels(),
                    pTargetTexture));

                GREX_LOG_INFO("Created texture from " << textureFile);
            }
            else
            {
                GREX_LOG_ERROR("Failed to load: " << textureFile);
                assert(false && "Failed to load texture!");
            }
        }

        outTextureSets.push_back(textureSet);
    }

    if (outTextureSets.empty())
    {
        assert(false && "No textures!");
    }
}

void CreateShaderModules(
    VulkanRenderer*              pRenderer,
    const std::vector<uint32_t>& spirvVS,
    const std::vector<uint32_t>& spirvFS,
    VkShaderModule*              pModuleVS,
    VkShaderModule*              pModuleFS)
{
    // Vertex Shader
    {
        VkShaderModuleCreateInfo createInfo = {VK_STRUCTURE_TYPE_SHADER_MODULE_CREATE_INFO};
        createInfo.codeSize                 = SizeInBytes(spirvVS);
        createInfo.pCode                    = DataPtr(spirvVS);

        CHECK_CALL(vkCreateShaderModule(pRenderer->Device, &createInfo, nullptr, pModuleVS));
    }

    // Fragment Shader
    {
        VkShaderModuleCreateInfo createInfo = {VK_STRUCTURE_TYPE_SHADER_MODULE_CREATE_INFO};
        createInfo.codeSize                 = SizeInBytes(spirvFS);
        createInfo.pCode                    = DataPtr(spirvFS);

        CHECK_CALL(vkCreateShaderModule(pRenderer->Device, &createInfo, nullptr, pModuleFS));
    }
}

void CreateDescriptorBuffer(
    VulkanRenderer*       pRenderer,
    VkDescriptorSetLayout descriptorSetLayout,
    VulkanBuffer*         pBuffer)
{
    VkDeviceSize size = 0;
    fn_vkGetDescriptorSetLayoutSizeEXT(pRenderer->Device, descriptorSetLayout, &size);

    VkBufferUsageFlags usageFlags =
        VK_BUFFER_USAGE_RESOURCE_DESCRIPTOR_BUFFER_BIT_EXT |
        VK_BUFFER_USAGE_SHADER_DEVICE_ADDRESS_BIT;

    CHECK_CALL(CreateBuffer(
        pRenderer,  // pRenderer
        size,       // srcSize
        nullptr,    // pSrcData
        usageFlags, // usageFlags
        0,          // minAlignment
        pBuffer));  // pBuffer
}

void WriteDescriptors(
    VulkanRenderer*       pRenderer,
    VkDescriptorSetLayout descriptorSetLayout,
    VulkanBuffer*         pDescriptorBuffer,
    const TextureSet&     textureSet,
    VkSampler             sampler)
{
    char* pDescriptorBufferStartAddress = nullptr;
    CHECK_CALL(vmaMapMemory(
        pRenderer->Allocator,
        pDescriptorBuffer->Allocation,
        reinterpret_cast<void**>(&pDescriptorBufferStartAddress)));

    // Push Constant
    // ConstantBuffer<CameraProperties> Camera              : register(b0); // Constant buffer

    // Texture2D                        DiffuseTexture      : register(t1); // Texture
    {
        VkImageView imageView = VK_NULL_HANDLE;
        CHECK_CALL(CreateImageView(
            pRenderer,
            &textureSet.diffuseTexture,
            VK_IMAGE_VIEW_TYPE_2D,
            VK_FORMAT_R8G8B8A8_UNORM,
            GREX_ALL_SUBRESOURCES,
            &imageView));

        WriteDescriptor(
            pRenderer,
            pDescriptorBufferStartAddress,
            descriptorSetLayout,
            1, // binding
            0, // arrayElement
            VK_DESCRIPTOR_TYPE_SAMPLED_IMAGE,
            imageView,
            VK_IMAGE_LAYOUT_GENERAL);
    }
    // Texture2D                        NormalTexture       : register(t2); // Texture
    {
        VkImageView imageView = VK_NULL_HANDLE;
        CHECK_CALL(CreateImageView(
            pRenderer,
            &textureSet.normalTexture,
            VK_IMAGE_VIEW_TYPE_2D,
            VK_FORMAT_R8G8B8A8_UNORM,
            GREX_ALL_SUBRESOURCES,
            &imageView));

        WriteDescriptor(
            pRenderer,
            pDescriptorBufferStartAddress,
            descriptorSetLayout,
            2, // binding
            0, // arrayElement
            VK_DESCRIPTOR_TYPE_SAMPLED_IMAGE,
            imageView,
            VK_IMAGE_LAYOUT_GENERAL);
    }

    // SamplerState                     Sampler0            : register(s4); // Sampler
    WriteDescriptor(
        pRenderer,
        pDescriptorBufferStartAddress,
        descriptorSetLayout,
        4, // binding
        0, // arrayElement
        sampler);

    vmaUnmapMemory(pRenderer->Allocator, pDescriptorBuffer->Allocation);
}

void CreateGeometryBuffers(
    VulkanRenderer*        pRenderer,
    std::vector<Geometry>& outGeometries)
{
    TriMesh::Options options = TriMesh::Options().EnableTexCoords().EnableNormals().EnableTangents();

    std::vector<TriMesh> meshes;
    // Cube
    {
        Geometry geometry = {.name = "Cube"};
        outGeometries.push_back(geometry);

        TriMesh mesh = TriMesh::Cube(vec3(1), false, options);
        meshes.push_back(mesh);
    }

    // Sphere
    {
        Geometry geometry = {.name = "Sphere"};
        outGeometries.push_back(geometry);

        TriMesh mesh = TriMesh::Sphere(0.5f, 64, 32, options);
        meshes.push_back(mesh);
    }

    // Plane
    {
        Geometry geometry = {.name = "Plane"};
        outGeometries.push_back(geometry);

        TriMesh mesh = TriMesh::Plane(vec2(1.5f), 1, 1, vec3(0, 1, 0), options);
        meshes.push_back(mesh);
    }

    // Material Knob
    {
        Geometry geometry = {.name = "Material Knob"};
        outGeometries.push_back(geometry);

        TriMesh mesh;
        if (!TriMesh::LoadOBJ(GetAssetPath("models/material_knob.obj").string(), "", options, &mesh))
        {
            assert(false && "Failed to load material knob");
        }
        mesh.ScaleToFit(0.75f);
        meshes.push_back(mesh);
    }

    // Monkey
    {
        Geometry geometry = {.name = "Monkey"};
        outGeometries.push_back(geometry);

        TriMesh mesh;
        if (!TriMesh::LoadOBJ(GetAssetPath("models/monkey.obj").string(), "", options, &mesh))
        {
            assert(false && "Failed to load material knob");
        }
        mesh.ScaleToFit(0.75f);
        meshes.push_back(mesh);
    }

    for (size_t i = 0; i < meshes.size(); ++i)
    {
        auto& mesh     = meshes[i];
        auto& geometry = outGeometries[i];

        CHECK_CALL(CreateBuffer(
            pRenderer,
            SizeInBytes(mesh.GetTriangles()),
            DataPtr(mesh.GetTriangles()),
            VK_BUFFER_USAGE_INDEX_BUFFER_BIT,
            VMA_MEMORY_USAGE_GPU_ONLY,
            0,
            &geometry.indexBuffer));

        geometry.numIndices = mesh.GetNumIndices();

        CHECK_CALL(CreateBuffer(
            pRenderer,
            SizeInBytes(mesh.GetPositions()),
            DataPtr(mesh.GetPositions()),
            VK_BUFFER_USAGE_VERTEX_BUFFER_BIT,
            VMA_MEMORY_USAGE_GPU_ONLY,
            0,
            &geometry.positionBuffer));

        CHECK_CALL(CreateBuffer(
            pRenderer,
            SizeInBytes(mesh.GetTexCoords()),
            DataPtr(mesh.GetTexCoords()),
            VK_BUFFER_USAGE_VERTEX_BUFFER_BIT,
            VMA_MEMORY_USAGE_GPU_ONLY,
            0,
            &geometry.texCoordBuffer));

        CHECK_CALL(CreateBuffer(
            pRenderer,
            SizeInBytes(mesh.GetNormals()),
            DataPtr(mesh.GetNormals()),
            VK_BUFFER_USAGE_VERTEX_BUFFER_BIT,
            VMA_MEMORY_USAGE_GPU_ONLY,
            0,
            &geometry.normalBuffer));

        CHECK_CALL(CreateBuffer(
            pRenderer,
            SizeInBytes(mesh.GetTangents()),
            DataPtr(mesh.GetTangents()),
            VK_BUFFER_USAGE_VERTEX_BUFFER_BIT,
            VMA_MEMORY_USAGE_GPU_ONLY,
            0,
            &geometry.tangentBuffer));

        CHECK_CALL(CreateBuffer(
            pRenderer,
            SizeInBytes(mesh.GetBitangents()),
            DataPtr(mesh.GetBitangents()),
            VK_BUFFER_USAGE_VERTEX_BUFFER_BIT,
            VMA_MEMORY_USAGE_GPU_ONLY,
            0,
            &geometry.bitangentBuffer));
    }
}<|MERGE_RESOLUTION|>--- conflicted
+++ resolved
@@ -245,7 +245,6 @@
     // *************************************************************************
     // Swapchain
     // *************************************************************************
-<<<<<<< HEAD
     auto surface = window->CreateVkSurface(renderer->Instance);
     if (!surface)
     {
@@ -254,9 +253,6 @@
     }
 
     if (!InitSwapchain(renderer.get(), surface, window->GetWidth(), window->GetHeight()))
-=======
-    if (!InitSwapchain(renderer.get(), window->GetNativeWindowHandle(), window->GetWidth(), window->GetHeight()))
->>>>>>> f6903d1a
     {
         assert(false && "InitSwapchain failed");
         return EXIT_FAILURE;
