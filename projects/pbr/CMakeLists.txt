--- conflicted
+++ resolved
@@ -18,10 +18,7 @@
     add_subdirectory(202_pbr_spheres_vulkan)
     add_subdirectory(204_pbr_camera_vulkan)
     add_subdirectory(206_pbr_align_vulkan)
-<<<<<<< HEAD
+    add_subdirectory(252_pbr_explorer_vulkan)
     add_subdirectory(254_pbr_material_properties_vulkan)
     add_subdirectory(256_pbr_material_textures_vulkan)
-=======
-    add_subdirectory(252_pbr_explorer_vulkan)
->>>>>>> fdde0079
 endif()