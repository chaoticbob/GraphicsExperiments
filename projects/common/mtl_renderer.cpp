--- conflicted
+++ resolved
@@ -195,11 +195,7 @@
         }
     }
 
-<<<<<<< HEAD
-    pVertexDescriptor->release();
-    pPoolAllocator->release();
-
-    return pError;
+    return nullptr;
 }
 
 NS::Error* CreateDrawNormalPipeline(
@@ -293,7 +289,4 @@
     pPoolAllocator->release();
 
     return pError;
-=======
-    return nullptr;
->>>>>>> 8ecad5db
 }