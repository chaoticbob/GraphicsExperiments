#include "window.h"

#include "vk_renderer.h"

#include "vk_faux_render.h"

#include <glm/glm.hpp>
#include <glm/matrix.hpp>
#include <glm/gtc/matrix_transform.hpp>
#include <glm/gtx/transform.hpp>
using namespace glm;

#define CHECK_CALL(FN)                                                 \
    {                                                                  \
        VkResult vkres = FN;                                           \
        if (vkres != VK_SUCCESS)                                       \
        {                                                              \
            std::stringstream ss;                                      \
            ss << "\n";                                                \
            ss << "*** FUNCTION CALL FAILED *** \n";                   \
            ss << "LOCATION: " << __FILE__ << ":" << __LINE__ << "\n"; \
            ss << "FUNCTION: " << #FN << "\n";                         \
            ss << "\n";                                                \
            GREX_LOG_ERROR(ss.str().c_str());                          \
            assert(false);                                             \
        }                                                              \
    }

#define MAX_INSTANCES         100
#define MAX_MATERIALS         100
#define MAX_MATERIAL_SAMPLERS 32
#define MAX_MATERIAL_IMAGES   1024
#define MAX_IBL_TEXTURES      1

#define CAMERA_REGISTER                    1   // b1
#define DRAW_REGISTER                      2   // b2
#define INSTANCE_BUFFER_REGISTER           10  // t10
#define MATERIAL_BUFFER_REGISTER           11  // t11
#define MATERIAL_SAMPLER_START_REGISTER    100 // s100
#define MATERIAL_IMAGES_START_REGISTER     200 // t200
#define IBL_ENV_MAP_TEXTURE_START_REGISTER 32  // t32
#define IBL_IRR_MAP_TEXTURE_START_REGISTER 64  // t64
#define IBL_INTEGRATION_LUT_REGISTER       16  // t16
#define IBL_MAP_SAMPLER_REGISTER           18  // s18
#define IBL_INTEGRATION_SAMPLER_REGISTER   19  // s19

// =============================================================================
// Globals
// =============================================================================
static uint32_t gWindowWidth      = 1280;
static uint32_t gWindowHeight     = 720;
static bool     gEnableDebug      = true;

static std::vector<std::string> gIBLNames = {};

static float gTargetAngle = 0.0f;
static float gAngle       = 0.0f;

void CreateShaderModules(
    VulkanRenderer*              pRenderer,
    const std::vector<uint32_t>& spirvVS,
    const std::vector<uint32_t>& spirvFS,
    VkShaderModule*              pModuleVS,
    VkShaderModule*              pModuleFS);
void CreatePipelineLayout(
    VulkanRenderer*       pRenderer,
    VulkanPipelineLayout* pLayout);

void MouseMove(int x, int y, int buttons)
{
    static int prevX = x;
    static int prevY = y;

    if (buttons & MOUSE_BUTTON_LEFT)
    {
        int dx = x - prevX;
        int dy = y - prevY;

        gTargetAngle += 0.25f * dx;
    }

    prevX = x;
    prevY = y;
}

// =============================================================================
// main()
// =============================================================================
int main(int argc, char** argv)
{
    std::unique_ptr<VulkanRenderer> renderer = std::make_unique<VulkanRenderer>();

    VulkanFeatures features = {};
    if (!InitVulkan(renderer.get(), gEnableDebug, features))
    {
        return EXIT_FAILURE;
    }

    // *************************************************************************
    // Compile shaders
    // *************************************************************************
    std::vector<uint32_t> spirvVS;
    std::vector<uint32_t> spirvFS;
    {
        std::string shaderSource = LoadString("faux_render_shaders/render_base_color.hlsl");

        std::string errorMsg;
        HRESULT     hr = CompileHLSL(shaderSource, "vsmain", "vs_6_0", &spirvVS, &errorMsg);
        if (FAILED(hr))
        {
            std::stringstream ss;
            ss << "\n"
               << "Shader compiler error (VS): " << errorMsg << "\n";
            GREX_LOG_ERROR(ss.str().c_str());
            assert(false);
            return EXIT_FAILURE;
        }

        hr = CompileHLSL(shaderSource, "psmain", "ps_6_0", &spirvFS, &errorMsg);
        if (FAILED(hr))
        {
            std::stringstream ss;
            ss << "\n"
               << "Shader compiler error (PS): " << errorMsg << "\n";
            GREX_LOG_ERROR(ss.str().c_str());
            assert(false);
            return EXIT_FAILURE;
        }
    }

    // *************************************************************************
    // Shader module
    // *************************************************************************
    VkShaderModule moduleVS = VK_NULL_HANDLE;
    VkShaderModule moduleFS = VK_NULL_HANDLE;
    CreateShaderModules(
        renderer.get(),
        spirvVS,
        spirvFS,
        &moduleVS,
        &moduleFS);

    // *************************************************************************
    // Pipeline layout
    //
    // This is used for pipeline creation
    //
    // *************************************************************************
    VulkanPipelineLayout pipelineLayout = {};
    CreatePipelineLayout(renderer.get(), &pipelineLayout);

    // *************************************************************************
    // Scene
    // *************************************************************************
    VkFauxRender::SceneGraph graph = VkFauxRender::SceneGraph(renderer.get(), &pipelineLayout);
    if (!FauxRender::LoadGLTF(GetAssetPath("scenes/basic_geo.gltf"), {}, &graph))
    {
        assert(false && "LoadGLTF failed");
        return EXIT_FAILURE;
    }
    if (!graph.InitializeResources())
    {
        assert(false && "Graph resources initialization failed");
        return EXIT_FAILURE;
    }

    // *************************************************************************
    // Graphics pipeline state object
    // *************************************************************************
    VkPipeline pipelineState;
    CHECK_CALL(CreateGraphicsPipeline2(
        renderer.get(),
        pipelineLayout.PipelineLayout,
        moduleVS,
        moduleFS,
        GREX_DEFAULT_RTV_FORMAT,
        GREX_DEFAULT_DSV_FORMAT,
        &pipelineState));

    // *************************************************************************
    // Descriptors
    // *************************************************************************
    {
        void*         pDescriptorBufferStartAddress = nullptr;
        VulkanBuffer* descriptorBuffer              = &static_cast<VkFauxRender::SceneGraph*>(&graph)->DescriptorBuffer;

        vmaMapMemory(renderer->Allocator, descriptorBuffer->Allocation, &pDescriptorBufferStartAddress);

        // Material Textures
        {
            for (size_t i = 0; i < graph.Images.size(); ++i)
            {
                auto               image    = VkFauxRender::Cast(graph.Images[i].get());
                const VulkanImage* resource = &image->Resource;

                VkImageView imageView = VK_NULL_HANDLE;
                CHECK_CALL(CreateImageView(
                    renderer.get(),
                    resource,
                    VK_IMAGE_VIEW_TYPE_2D,
                    VK_FORMAT_R8G8B8A8_UNORM,
                    GREX_ALL_SUBRESOURCES,
                    &imageView));

                WriteDescriptor(
                    renderer.get(),
                    pDescriptorBufferStartAddress,
                    pipelineLayout.DescriptorSetLayout,
                    static_cast<uint32_t>(MATERIAL_IMAGES_START_REGISTER + i),
                    0,
                    VK_DESCRIPTOR_TYPE_SAMPLED_IMAGE,
                    imageView,
                    VK_IMAGE_LAYOUT_GENERAL);
            }
        }

        // Material Samplers
        {
            // Clamped
            {
                VkSamplerCreateInfo clampedSamplerInfo     = {VK_STRUCTURE_TYPE_SAMPLER_CREATE_INFO};
                clampedSamplerInfo.flags                   = 0;
                clampedSamplerInfo.magFilter               = VK_FILTER_LINEAR;
                clampedSamplerInfo.minFilter               = VK_FILTER_LINEAR;
                clampedSamplerInfo.mipmapMode              = VK_SAMPLER_MIPMAP_MODE_LINEAR;
                clampedSamplerInfo.addressModeU            = VK_SAMPLER_ADDRESS_MODE_CLAMP_TO_EDGE;
                clampedSamplerInfo.addressModeV            = VK_SAMPLER_ADDRESS_MODE_CLAMP_TO_EDGE;
                clampedSamplerInfo.addressModeW            = VK_SAMPLER_ADDRESS_MODE_CLAMP_TO_EDGE;
                clampedSamplerInfo.mipLodBias              = 0;
                clampedSamplerInfo.anisotropyEnable        = VK_FALSE;
                clampedSamplerInfo.maxAnisotropy           = 0;
                clampedSamplerInfo.compareEnable           = VK_TRUE;
                clampedSamplerInfo.compareOp               = VK_COMPARE_OP_NEVER;
                clampedSamplerInfo.minLod                  = 0;
                clampedSamplerInfo.maxLod                  = 1;
                clampedSamplerInfo.borderColor             = VK_BORDER_COLOR_FLOAT_OPAQUE_BLACK;
                clampedSamplerInfo.unnormalizedCoordinates = VK_FALSE;

                VkSampler clampedSampler = VK_NULL_HANDLE;
                CHECK_CALL(vkCreateSampler(
                    renderer.get()->Device,
                    &clampedSamplerInfo,
                    nullptr,
                    &clampedSampler));

                WriteDescriptor(
                    renderer.get(),
                    pDescriptorBufferStartAddress,
                    pipelineLayout.DescriptorSetLayout,
                    MATERIAL_SAMPLER_START_REGISTER, // binding
                    0,                               // arrayElement
                    clampedSampler);
            }

            // Repeat
            {
                VkSamplerCreateInfo repeatSamplerInfo     = {VK_STRUCTURE_TYPE_SAMPLER_CREATE_INFO};
                repeatSamplerInfo.flags                   = 0;
                repeatSamplerInfo.magFilter               = VK_FILTER_LINEAR;
                repeatSamplerInfo.minFilter               = VK_FILTER_LINEAR;
                repeatSamplerInfo.mipmapMode              = VK_SAMPLER_MIPMAP_MODE_LINEAR;
                repeatSamplerInfo.addressModeU            = VK_SAMPLER_ADDRESS_MODE_CLAMP_TO_EDGE;
                repeatSamplerInfo.addressModeV            = VK_SAMPLER_ADDRESS_MODE_CLAMP_TO_EDGE;
                repeatSamplerInfo.addressModeW            = VK_SAMPLER_ADDRESS_MODE_CLAMP_TO_EDGE;
                repeatSamplerInfo.mipLodBias              = 0;
                repeatSamplerInfo.anisotropyEnable        = VK_FALSE;
                repeatSamplerInfo.maxAnisotropy           = 0;
                repeatSamplerInfo.compareEnable           = VK_TRUE;
                repeatSamplerInfo.compareOp               = VK_COMPARE_OP_NEVER;
                repeatSamplerInfo.minLod                  = 0;
                repeatSamplerInfo.maxLod                  = 1;
                repeatSamplerInfo.borderColor             = VK_BORDER_COLOR_FLOAT_OPAQUE_BLACK;
                repeatSamplerInfo.unnormalizedCoordinates = VK_FALSE;

                VkSampler repeatSampler = VK_NULL_HANDLE;
                CHECK_CALL(vkCreateSampler(
                    renderer.get()->Device,
                    &repeatSamplerInfo,
                    nullptr,
                    &repeatSampler));

                WriteDescriptor(
                    renderer.get(),
                    pDescriptorBufferStartAddress,
                    pipelineLayout.DescriptorSetLayout,
                    MATERIAL_SAMPLER_START_REGISTER + 1, // binding
                    0,                                   // arrayElement
                    repeatSampler);
            }
        }

        vmaUnmapMemory(renderer->Allocator, descriptorBuffer->Allocation);
    }

    // *************************************************************************
    // Window
    // *************************************************************************
    auto window = GrexWindow::Create(gWindowWidth, gWindowHeight, GREX_BASE_FILE_NAME());
    if (!window)
    {
        assert(false && "GrexWindow::Create failed");
        return EXIT_FAILURE;
    }
    window->AddMouseMoveCallbacks(MouseMove);

    // *************************************************************************
    // Swapchain
    // *************************************************************************
<<<<<<< HEAD
    auto surface = window->CreateVkSurface(renderer->Instance);
    if (!surface)
    {
        assert(false && "CreateVkSurface failed");
        return EXIT_FAILURE;
    }

    if (!InitSwapchain(renderer.get(), surface, window->GetWidth(), window->GetHeight()))
=======
    if (!InitSwapchain(renderer.get(), window->GetNativeWindowHandle(), window->GetWidth(), window->GetHeight()))
>>>>>>> f6903d1a
    {
        assert(false && "InitSwapchain failed");
        return EXIT_FAILURE;
    }

    // *************************************************************************
    // Swapchain image views, depth buffers/views
    // *************************************************************************
    std::vector<VkImage>     images;
    std::vector<VkImageView> imageViews;
    std::vector<VkImageView> depthViews;
    {
        CHECK_CALL(GetSwapchainImages(renderer.get(), images));

        for (auto& image : images)
        {
            // Create swap chain images
            VkImageViewCreateInfo createInfo           = {VK_STRUCTURE_TYPE_IMAGE_VIEW_CREATE_INFO};
            createInfo.image                           = image;
            createInfo.viewType                        = VK_IMAGE_VIEW_TYPE_2D;
            createInfo.format                          = GREX_DEFAULT_RTV_FORMAT;
            createInfo.components                      = {VK_COMPONENT_SWIZZLE_R, VK_COMPONENT_SWIZZLE_G, VK_COMPONENT_SWIZZLE_B, VK_COMPONENT_SWIZZLE_A};
            createInfo.subresourceRange.aspectMask     = VK_IMAGE_ASPECT_COLOR_BIT;
            createInfo.subresourceRange.baseMipLevel   = 0;
            createInfo.subresourceRange.levelCount     = 1;
            createInfo.subresourceRange.baseArrayLayer = 0;
            createInfo.subresourceRange.layerCount     = 1;

            VkImageView imageView = VK_NULL_HANDLE;
            CHECK_CALL(vkCreateImageView(renderer->Device, &createInfo, nullptr, &imageView));

            imageViews.push_back(imageView);
        }

        size_t imageCount = images.size();

        std::vector<VulkanImage> depthImages;
        depthImages.resize(images.size());

        for (int depthIndex = 0; depthIndex < imageCount; depthIndex++)
        {
            // Create depth images
            CHECK_CALL(CreateDSV(renderer.get(), window->GetWidth(), window->GetHeight(), &depthImages[depthIndex]));

            VkImageViewCreateInfo createInfo           = {VK_STRUCTURE_TYPE_IMAGE_VIEW_CREATE_INFO};
            createInfo.image                           = depthImages[depthIndex].Image;
            createInfo.viewType                        = VK_IMAGE_VIEW_TYPE_2D;
            createInfo.format                          = GREX_DEFAULT_DSV_FORMAT;
            createInfo.components                      = {VK_COMPONENT_SWIZZLE_R, VK_COMPONENT_SWIZZLE_IDENTITY, VK_COMPONENT_SWIZZLE_IDENTITY, VK_COMPONENT_SWIZZLE_IDENTITY};
            createInfo.subresourceRange.aspectMask     = VK_IMAGE_ASPECT_DEPTH_BIT;
            createInfo.subresourceRange.baseMipLevel   = 0;
            createInfo.subresourceRange.levelCount     = 1;
            createInfo.subresourceRange.baseArrayLayer = 0;
            createInfo.subresourceRange.layerCount     = 1;

            VkImageView depthView = VK_NULL_HANDLE;
            CHECK_CALL(vkCreateImageView(renderer->Device, &createInfo, nullptr, &depthView));

            depthViews.push_back(depthView);
        }
    }

    // *************************************************************************
    // Command buffer
    // *************************************************************************
    CommandObjects cmdBuf = {};
    {
        CHECK_CALL(CreateCommandBuffer(renderer.get(), 0, &cmdBuf));
    }

    // *************************************************************************
    // Main loop
    // *************************************************************************
    VkClearValue clearValues[2];
    clearValues[0].color = {
        {0.23f, 0.23f, 0.31f, 0}
    };
    clearValues[1].depthStencil = {1.0f, 0};

    while (window->PollEvents())
    {
        UINT bufferIndex = 0;
        if (AcquireNextImage(renderer.get(), &bufferIndex))
        {
            assert(false && "AcquireNextImage failed");
            break;
        }

        VkCommandBufferBeginInfo vkbi = {VK_STRUCTURE_TYPE_COMMAND_BUFFER_BEGIN_INFO};
        vkbi.flags                    = VK_COMMAND_BUFFER_USAGE_ONE_TIME_SUBMIT_BIT;

        CHECK_CALL(vkBeginCommandBuffer(cmdBuf.CommandBuffer, &vkbi));

        {
            VkRenderingAttachmentInfo colorAttachment = {VK_STRUCTURE_TYPE_RENDERING_ATTACHMENT_INFO};
            colorAttachment.imageView                 = imageViews[bufferIndex];
            colorAttachment.imageLayout               = VK_IMAGE_LAYOUT_ATTACHMENT_OPTIMAL;
            colorAttachment.loadOp                    = VK_ATTACHMENT_LOAD_OP_CLEAR;
            colorAttachment.storeOp                   = VK_ATTACHMENT_STORE_OP_STORE;
            colorAttachment.clearValue                = clearValues[0];

            VkRenderingAttachmentInfo depthAttachment = {VK_STRUCTURE_TYPE_RENDERING_ATTACHMENT_INFO};
            depthAttachment.imageView                 = depthViews[bufferIndex];
            depthAttachment.imageLayout               = VK_IMAGE_LAYOUT_DEPTH_ATTACHMENT_OPTIMAL;
            depthAttachment.loadOp                    = VK_ATTACHMENT_LOAD_OP_CLEAR;
            depthAttachment.storeOp                   = VK_ATTACHMENT_STORE_OP_DONT_CARE;
            depthAttachment.clearValue                = clearValues[1];

            VkRenderingInfo vkri          = {VK_STRUCTURE_TYPE_RENDERING_INFO};
            vkri.layerCount               = 1;
            vkri.colorAttachmentCount     = 1;
            vkri.pColorAttachments        = &colorAttachment;
            vkri.pDepthAttachment         = &depthAttachment;
            vkri.renderArea.extent.width  = gWindowWidth;
            vkri.renderArea.extent.height = gWindowHeight;

            vkCmdBeginRendering(cmdBuf.CommandBuffer, &vkri);

            // Viewport and scissor
            VkViewport viewport = {0, static_cast<float>(gWindowHeight), static_cast<float>(gWindowWidth), -static_cast<float>(gWindowHeight), 0.0f, 1.0f};
            vkCmdSetViewport(cmdBuf.CommandBuffer, 0, 1, &viewport);

            VkRect2D scissor = {0, 0, gWindowWidth, gWindowHeight};
            vkCmdSetScissor(cmdBuf.CommandBuffer, 0, 1, &scissor);

            vkCmdBindPipeline(cmdBuf.CommandBuffer, VK_PIPELINE_BIND_POINT_GRAPHICS, pipelineState);

            // Draw scene
            const auto& scene = graph.Scenes[0];
            VkFauxRender::Draw(&graph, scene.get(), &cmdBuf);
        }

        vkCmdEndRendering(cmdBuf.CommandBuffer);

        CHECK_CALL(vkEndCommandBuffer(cmdBuf.CommandBuffer));

        // Execute command buffer
        CHECK_CALL(ExecuteCommandBuffer(renderer.get(), &cmdBuf));

        // Wait for the GPU to finish the work
        if (!WaitForGpu(renderer.get()))
        {
            assert(false && "WaitForGpu failed");
            break;
        }

        // Present
        if (!SwapchainPresent(renderer.get(), bufferIndex))
        {
            assert(false && "SwapchainPresent failed");
            break;
        }
    }

    return 0;
}

void CreateShaderModules(
    VulkanRenderer*              pRenderer,
    const std::vector<uint32_t>& spirvVS,
    const std::vector<uint32_t>& spirvFS,
    VkShaderModule*              pModuleVS,
    VkShaderModule*              pModuleFS)
{
    // Vertex Shader
    {
        VkShaderModuleCreateInfo createInfo = {VK_STRUCTURE_TYPE_SHADER_MODULE_CREATE_INFO};
        createInfo.codeSize                 = SizeInBytes(spirvVS);
        createInfo.pCode                    = DataPtr(spirvVS);

        CHECK_CALL(vkCreateShaderModule(pRenderer->Device, &createInfo, nullptr, pModuleVS));
    }

    // Fragment Shader
    {
        VkShaderModuleCreateInfo createInfo = {VK_STRUCTURE_TYPE_SHADER_MODULE_CREATE_INFO};
        createInfo.codeSize                 = SizeInBytes(spirvFS);
        createInfo.pCode                    = DataPtr(spirvFS);

        CHECK_CALL(vkCreateShaderModule(pRenderer->Device, &createInfo, nullptr, pModuleFS));
    }
}

void CreatePipelineLayout(
    VulkanRenderer*       pRenderer,
    VulkanPipelineLayout* pLayout)
{
    // Descriptor set layout
    {
        std::vector<VkDescriptorSetLayoutBinding> bindings = {};

        // ConstantBuffer<CameraData>     Camera                                  : register(CAMERA_REGISTER);                     // Camera constants
        {
            VkDescriptorSetLayoutBinding binding = {};
            binding.binding                      = CAMERA_REGISTER;
            binding.descriptorType               = VK_DESCRIPTOR_TYPE_UNIFORM_BUFFER;
            binding.descriptorCount              = 1;
            binding.stageFlags                   = VK_SHADER_STAGE_ALL_GRAPHICS;
            bindings.push_back(binding);
        }

        // DEFINE_AS_PUSH_CONSTANT
        // ConstantBuffer<DrawData>       Draw                                    : register(DRAW_REGISTER);                       // Draw root constants

        // StructuredBuffer<InstanceData> Instances                               : register(INSTANCE_BUFFER_REGISTER);            // Instance data
        {
            VkDescriptorSetLayoutBinding binding = {};
            binding.binding                      = INSTANCE_BUFFER_REGISTER;
            binding.descriptorType               = VK_DESCRIPTOR_TYPE_STORAGE_BUFFER;
            binding.descriptorCount              = 1;
            binding.stageFlags                   = VK_SHADER_STAGE_ALL_GRAPHICS;
            bindings.push_back(binding);
        }
        // StructuredBuffer<MaterialData> Materials                               : register(MATERIAL_BUFFER_REGISTER);            // Material data
        {
            VkDescriptorSetLayoutBinding binding = {};
            binding.binding                      = MATERIAL_BUFFER_REGISTER;
            binding.descriptorType               = VK_DESCRIPTOR_TYPE_STORAGE_BUFFER;
            binding.descriptorCount              = 1;
            binding.stageFlags                   = VK_SHADER_STAGE_ALL_GRAPHICS;
            bindings.push_back(binding);
        }
        // SamplerState                   MaterialSamplers[MAX_MATERIAL_SAMPLERS] : register(MATERIAL_SAMPLER_START_REGISTER);     // Material samplers
        {
            VkDescriptorSetLayoutBinding binding = {};
            binding.binding                      = MATERIAL_SAMPLER_START_REGISTER;
            binding.descriptorType               = VK_DESCRIPTOR_TYPE_SAMPLER;
            binding.descriptorCount              = MAX_MATERIAL_SAMPLERS;
            binding.stageFlags                   = VK_SHADER_STAGE_ALL_GRAPHICS;
            bindings.push_back(binding);
        }
        // Texture2D                      MaterialImages[MAX_MATERIAL_IMAGES]     : register(MATERIAL_IMAGES_START_REGISTER);      // Material images (textures)
        {
            VkDescriptorSetLayoutBinding binding = {};
            binding.binding                      = MATERIAL_IMAGES_START_REGISTER;
            binding.descriptorType               = VK_DESCRIPTOR_TYPE_SAMPLED_IMAGE;
            binding.descriptorCount              = MAX_MATERIAL_IMAGES;
            binding.stageFlags                   = VK_SHADER_STAGE_ALL_GRAPHICS;
            bindings.push_back(binding);
        }

        VkDescriptorSetLayoutCreateInfo createInfo = {VK_STRUCTURE_TYPE_DESCRIPTOR_SET_LAYOUT_CREATE_INFO};
        createInfo.flags                           = VK_DESCRIPTOR_SET_LAYOUT_CREATE_DESCRIPTOR_BUFFER_BIT_EXT;
        createInfo.bindingCount                    = CountU32(bindings);
        createInfo.pBindings                       = DataPtr(bindings);

        CHECK_CALL(vkCreateDescriptorSetLayout(
            pRenderer->Device,
            &createInfo,
            nullptr,
            &pLayout->DescriptorSetLayout));
    }

    // DEFINE_AS_PUSH_CONSTANT
    // ConstantBuffer<DrawData>       Draw                                    : register(DRAW_REGISTER);                       // Draw root constants
    VkPushConstantRange push_constant = {};
    push_constant.offset              = 0;
    push_constant.size                = sizeof(FauxRender::Shader::DrawParams);
    push_constant.stageFlags          = VK_SHADER_STAGE_ALL_GRAPHICS;

    VkPipelineLayoutCreateInfo createInfo = {VK_STRUCTURE_TYPE_PIPELINE_LAYOUT_CREATE_INFO};
    createInfo.pushConstantRangeCount     = 1;
    createInfo.pPushConstantRanges        = &push_constant;
    createInfo.setLayoutCount             = 1;
    createInfo.pSetLayouts                = &pLayout->DescriptorSetLayout;

    CHECK_CALL(vkCreatePipelineLayout(pRenderer->Device, &createInfo, nullptr, &pLayout->PipelineLayout));
}<|MERGE_RESOLUTION|>--- conflicted
+++ resolved
@@ -306,7 +306,6 @@
     // *************************************************************************
     // Swapchain
     // *************************************************************************
-<<<<<<< HEAD
     auto surface = window->CreateVkSurface(renderer->Instance);
     if (!surface)
     {
@@ -315,9 +314,6 @@
     }
 
     if (!InitSwapchain(renderer.get(), surface, window->GetWidth(), window->GetHeight()))
-=======
-    if (!InitSwapchain(renderer.get(), window->GetNativeWindowHandle(), window->GetWidth(), window->GetHeight()))
->>>>>>> f6903d1a
     {
         assert(false && "InitSwapchain failed");
         return EXIT_FAILURE;
