#include "window.h"

#include "vk_renderer.h"

#include "sphereflake.h"

#include <glm/glm.hpp>
#include <glm/matrix.hpp>
#include <glm/gtc/matrix_transform.hpp>
using glm::vec3;

#define CHECK_CALL(FN)                                                 \
    {                                                                  \
        VkResult vkres = FN;                                           \
        if (vkres != VK_SUCCESS)                                       \
        {                                                              \
            std::stringstream ss;                                      \
            ss << "\n";                                                \
            ss << "*** FUNCTION CALL FAILED *** \n";                   \
            ss << "LOCATION: " << __FILE__ << ":" << __LINE__ << "\n"; \
            ss << "FUNCTION: " << #FN << "\n";                         \
            ss << "\n";                                                \
            GREX_LOG_ERROR(ss.str().c_str());                          \
            assert(false);                                             \
        }                                                              \
    }

// =============================================================================
// Shader code
// =============================================================================

const char* gShaderRGEN = R"(
#version 460
#extension GL_EXT_ray_tracing : enable

layout(binding = 0, set = 0) uniform accelerationStructureEXT topLevelAS;
layout(binding = 1, set = 0, rgba8) uniform image2D image;
layout(binding = 2, set = 0) uniform CameraProperties 
{
	mat4 viewInverse;
	mat4 projInverse;
    vec3 eyePosition;
} cam;

struct RayPayload
{
    vec3 hitValue;
    uint recursionDepth;
};

layout(location = 0) rayPayloadEXT RayPayload payload;

void main() 
{
	const vec2 pixelCenter = vec2(gl_LaunchIDEXT.xy) + vec2(0.5);
	const vec2 inUV = pixelCenter / vec2(gl_LaunchSizeEXT.xy);
	vec2 d = inUV * 2.0 - 1.0;
    d.y = -d.y;

	vec4 origin = cam.viewInverse * vec4(0, 0, 0, 1);
	vec4 target = cam.projInverse * vec4(d.x, d.y, 1, 1);
	vec4 direction = normalize(cam.viewInverse * vec4(normalize(target.xyz), 0));

	float tmin = 0.001;
	float tmax = 10000.0;

    payload.hitValue = vec3(0);
    payload.recursionDepth = 0;

    traceRayEXT(
        topLevelAS,           // topLevel
        gl_RayFlagsOpaqueEXT, // rayFlags
        0xff,                 // cullMask
        0,                    // sbtRecordOffset
        0,                    // sbtRecordStride
        0,                    // missIndex
        origin.xyz,           // origin
        tmin,                 // Tmin
        direction.xyz,        // direction
        tmax,                 // Tmax
        0);                   // payload

	imageStore(image, ivec2(gl_LaunchIDEXT.xy), vec4(payload.hitValue, 1.0));
}

)";

const char* gShaderMISS = R"(
#version 460
#extension GL_EXT_ray_tracing : enable

struct RayPayload
{
    vec3 hitValue;
    uint recursionDepth;
};

layout(location = 0) rayPayloadInEXT RayPayload payload;

vec3 CubicBezier(float t, vec3 P0, vec3 P1, vec3 P2, vec3 P3)
{
    float s = (1 - t);
    float a = s * s * s;
    float b = 3 * s * s * t;
    float c = 3 * s * t * t;
    float d = t * t * t;
    return a * P0 + b * P1 + c * P2 + d * P3;
}

void main()
{
    vec3 P = normalize(gl_WorldRayDirectionEXT);
    float  t = (P.y + 1) / 2;
    
    vec3 C0 = vec3(0.010, 0.010, 0.020);
    vec3 C1 = vec3(0.920, 0.920, 0.990);
    vec3 C2 = vec3(0.437, 0.609, 0.747);
    vec3 C3 = vec3(0.190, 0.312, 0.579);
    vec3 C = CubicBezier(t, C0, C1, C2, C3);

    payload.hitValue = C;
}
)";

const char* gShaderCHIT = R"(
#version 460
#extension GL_EXT_ray_tracing : enable
#extension GL_EXT_nonuniform_qualifier : enable

layout(binding = 0, set = 0) uniform accelerationStructureEXT topLevelAS;
layout(binding = 2, set = 0) uniform CameraProperties 
{
	mat4 viewInverse;
	mat4 projInverse;
    vec3 eyePosition;
} cam;

struct RayPayload
{
    vec3 hitValue;
    uint recursionDepth;
};

layout(location = 0) rayPayloadInEXT RayPayload payload;

hitAttributeEXT vec3 hitNormal;

// Fresnel reflectance - schlick approximation.
vec3 FresnelReflectanceSchlick(vec3 I, vec3 N, vec3 f0)
{
    float cosi = clamp(dot(-I, N), 0, 1);
    return f0 + (1 - f0)*pow(1 - cosi, 5);
}

void main()
{
    vec3 GROUND = vec3(0.980, 0.863, 0.596);
    vec3 SPHERE = vec3(0.549, 0.556, 0.554);

    vec3 hitPosition = gl_WorldRayOriginEXT + gl_RayTmaxEXT * gl_WorldRayDirectionEXT;

    // Diffuse
    vec3 lightPos = vec3(2, 25, 5);
    vec3 lightDir = normalize(lightPos - hitPosition);
    float d = clamp(dot(lightDir, hitNormal), 0, 1);

    if (gl_PrimitiveID > 0) {
        vec3 reflectedColor = vec3(0);

        payload.recursionDepth += 1;
        if (payload.recursionDepth < 5) {

	        vec3 origin = hitPosition + 0.001 * hitNormal;
        	vec3 direction = reflect(gl_WorldRayDirectionEXT, hitNormal);

    	    float tmin = 0.001;
	        float tmax = 10000.0;

            traceRayEXT(topLevelAS, gl_RayFlagsOpaqueEXT, 0xff, 0, 0, 0, origin, tmin, direction, tmax, 0);

            vec3 fresnelR = FresnelReflectanceSchlick(gl_WorldRayDirectionEXT, hitNormal, SPHERE);
            reflectedColor = 0.95 * fresnelR * payload.hitValue;
        }

        vec3  V = normalize(cam.eyePosition - hitPosition);
        vec3  R = reflect(-lightDir, hitNormal);
        float RdotV = clamp(dot(R, V), 0, 1);
        float s = pow(RdotV, 30.0);

        const float kD = 0.8;
        const float kS = 0.5;

        vec3 color = ((kD * d + kS * s) * SPHERE) + reflectedColor;
        payload.hitValue = color;     
    }
    else {
        payload.hitValue = d * GROUND;
    }
}
)";

const char* gShaderRINT = R"(
//
// Based on:
//   https://github.com/georgeouzou/vk_exp/blob/master/shaders/sphere.rint
//
#version 460
#extension GL_EXT_ray_tracing : require
#extension GL_EXT_buffer_reference : require
#extension GL_EXT_scalar_block_layout : require

struct Sphere {
    float minX; 
    float minY;
    float minZ;
    float maxX; 
    float maxY;
    float maxZ;
};

layout(buffer_reference, scalar, buffer_reference_align = 8) buffer SphereBuffer
{
	Sphere spheres[];
};

layout(shaderRecordEXT, std430) buffer ShaderRecord
{
	SphereBuffer sphereBuffer;
};

hitAttributeEXT vec3 hitNormal;

// this method is documented in raytracing gems book
vec2 gems_intersections(vec3 orig, vec3 dir, vec3 center, float radius)
{
	vec3  f = orig - center;
	float a = dot(dir, dir);
	float bi = dot(-f, dir);
	float c = dot(f, f) - radius * radius;
	vec3  s = f + (bi/a)*dir;
	float discr = radius * radius - dot(s, s);

	vec2 t = vec2(-1.0, -1.0);
	if (discr >= 0) {
		float q = bi + sign(bi) * sqrt(a*discr);
		float t1 = c / q;
		float t2 = q / a;
		t = vec2(t1, t2);
	}
	return t;
}

void main()
{   
	vec3 orig = gl_WorldRayOriginEXT;
	vec3 dir = gl_WorldRayDirectionEXT;

    Sphere sphere = sphereBuffer.spheres[gl_PrimitiveID];

	vec3 aabb_min = vec3(sphere.minX, sphere.minY, sphere.minZ);
	vec3 aabb_max = vec3(sphere.maxX, sphere.maxY, sphere.maxZ);

	vec3 center = (aabb_max + aabb_min) / vec3(2.0);
	float radius = (aabb_max.x - aabb_min.x) / 2.0;

    // Might be some wonky behavior if inside sphere
	vec2 t = gems_intersections(orig, dir, center, radius);

    if (t.x > 0) {
	    hitNormal = normalize((orig + t.x * dir) - center);
	    reportIntersectionEXT(t.x, 0);
    }
    
    if (t.y > 0) {
	    hitNormal = normalize((orig + t.y * dir) - center);
	    reportIntersectionEXT(t.y, 0);
    }
}
)";

// =============================================================================
// Globals
// =============================================================================
static uint32_t gWindowWidth        = 1280;
static uint32_t gWindowHeight       = 720;
static bool     gEnableDebug        = true;
static uint32_t gUniformmBufferSize = 256;

void CreateSphereBuffer(VulkanRenderer* pRenderer, uint32_t* pNumSpheres, VulkanBuffer* pBuffer);
void CreateDescriptorSetLayout(VulkanRenderer* pRenderer, VkDescriptorSetLayout* pLayout);
void CreatePipelineLayout(VulkanRenderer* pRenderer, VkDescriptorSetLayout descriptorSetLayout, VkPipelineLayout* pLayout);
void CreateShaderModules(
    VulkanRenderer*              pRenderer,
    const std::vector<uint32_t>& spirvRGEN,
    const std::vector<uint32_t>& spirvMISS,
    const std::vector<uint32_t>& spirvCHIT,
    const std::vector<uint32_t>& spirvRINT,
    VkShaderModule*              pModuleRGEN,
    VkShaderModule*              pModuleMISS,
    VkShaderModule*              pModuleCHIT,
    VkShaderModule*              pModuleRINT);
void CreateRayTracingPipeline(
    VulkanRenderer*  pRenderer,
    VkShaderModule   moduleRGEN,
    VkShaderModule   moduleMISS,
    VkShaderModule   moduleCHIT,
    VkShaderModule   moduleRINT,
    VkPipelineLayout pipelineLayout,
    VkPipeline*      pPipeline);
void CreateShaderBindingTables(
    VulkanRenderer*                                  pRenderer,
    VkPhysicalDeviceRayTracingPipelinePropertiesKHR& rayTracingProperties,
    VkPipeline                                       pipeline,
    const VulkanBuffer*                              pSphereBuffer,
    VulkanBuffer*                                    pRayGenSBT,
    VulkanBuffer*                                    pMissSBT,
    VulkanBuffer*                                    pHitGroupSBT);
void CreateBLAS(
    VulkanRenderer*             pRenderer,
    uint32_t                    numSpheres,
    const VulkanBuffer*         pSphereBuffer,
    VulkanBuffer*               pBLASBuffer,
    VkAccelerationStructureKHR* pBLAS);
void CreateTLAS(VulkanRenderer* pRenderer, VkAccelerationStructureKHR blas, VulkanBuffer* pTLASBuffer, VkAccelerationStructureKHR* pTLAS);
void CreateUniformBuffer(VulkanRenderer* pRenderer, VulkanBuffer* pBuffer);
void CreateDescriptorBuffer(
    VulkanRenderer*       pRenderer,
    VkDescriptorSetLayout descriptorSetLayout,
    VulkanBuffer*         pBuffer);

// =============================================================================
// main()
// =============================================================================
int main(int argc, char** argv)
{
    std::unique_ptr<VulkanRenderer> renderer = std::make_unique<VulkanRenderer>();

    VulkanFeatures features   = {};
    features.EnableRayTracing = true;
    if (!InitVulkan(renderer.get(), gEnableDebug, features))
    {
        return EXIT_FAILURE;
    }

    // *************************************************************************
    // Compile shaders
    //
    // Make sure the shaders compile before we do anything.
    //
    // *************************************************************************
    std::vector<uint32_t> spirvRGEN;
    std::vector<uint32_t> spirvMISS;
    std::vector<uint32_t> spirvCHIT;
    std::vector<uint32_t> spirvRINT;
    {
        std::string   errorMsg;
        CompileResult res = CompileGLSL(gShaderRGEN, VK_SHADER_STAGE_RAYGEN_BIT_KHR, {}, &spirvRGEN, &errorMsg);
        if (res != COMPILE_SUCCESS) {
            std::stringstream ss;
            ss << "\n"
               << "Shader compiler error (RGEN): " << errorMsg << "\n";
            GREX_LOG_ERROR(ss.str().c_str());
            return EXIT_FAILURE;
        }

        res = CompileGLSL(gShaderMISS, VK_SHADER_STAGE_MISS_BIT_KHR, {}, &spirvMISS, &errorMsg);
        if (res != COMPILE_SUCCESS) {
            std::stringstream ss;
            ss << "\n"
               << "Shader compiler error (MISS): " << errorMsg << "\n";
            GREX_LOG_ERROR(ss.str().c_str());
            return EXIT_FAILURE;
        }

        res = CompileGLSL(gShaderCHIT, VK_SHADER_STAGE_CLOSEST_HIT_BIT_KHR, {}, &spirvCHIT, &errorMsg);
        if (res != COMPILE_SUCCESS) {
            std::stringstream ss;
            ss << "\n"
               << "Shader compiler error (CHIT): " << errorMsg << "\n";
            GREX_LOG_ERROR(ss.str().c_str());
            return EXIT_FAILURE;
        }

        res = CompileGLSL(gShaderRINT, VK_SHADER_STAGE_INTERSECTION_BIT_KHR, {}, &spirvRINT, &errorMsg);
        if (res != COMPILE_SUCCESS) {
            std::stringstream ss;
            ss << "\n"
               << "Shader compiler error (RINT): " << errorMsg << "\n";
            GREX_LOG_ERROR(ss.str().c_str());
            return EXIT_FAILURE;
        }
    }

    // *************************************************************************
    // Sphere buffer
    // *************************************************************************
    uint32_t     numSpheres   = 0;
    VulkanBuffer sphereBuffer = {};
    CreateSphereBuffer(renderer.get(), &numSpheres, &sphereBuffer);

    // *************************************************************************
    // Descriptor Set Layout
    // *************************************************************************
    VkDescriptorSetLayout descriptorSetLayout = VK_NULL_HANDLE;
    CreateDescriptorSetLayout(renderer.get(), &descriptorSetLayout);

    // *************************************************************************
    // Pipeline layout
    //
    // This is used for pipeline creation and setting the descriptor buffer(s).
    //
    // *************************************************************************
    VkPipelineLayout pipelineLayout = VK_NULL_HANDLE;
    CreatePipelineLayout(renderer.get(), descriptorSetLayout, &pipelineLayout);

    // *************************************************************************
    // Shader module
    // *************************************************************************
    VkShaderModule moduleRGEN = VK_NULL_HANDLE;
    VkShaderModule moduleMISS = VK_NULL_HANDLE;
    VkShaderModule moduleCHIT = VK_NULL_HANDLE;
    VkShaderModule moduleRINT = VK_NULL_HANDLE;
    CreateShaderModules(
        renderer.get(),
        spirvRGEN,
        spirvMISS,
        spirvCHIT,
        spirvRINT,
        &moduleRGEN,
        &moduleMISS,
        &moduleCHIT,
        &moduleRINT);

    // *************************************************************************
    // Get ray tracing properties
    // *************************************************************************
    VkPhysicalDeviceRayTracingPipelinePropertiesKHR rayTracingProperties = {VK_STRUCTURE_TYPE_PHYSICAL_DEVICE_RAY_TRACING_PIPELINE_PROPERTIES_KHR};
    {
        VkPhysicalDeviceProperties2 properties = {VK_STRUCTURE_TYPE_PHYSICAL_DEVICE_PROPERTIES_2};
        properties.pNext                       = &rayTracingProperties;
        vkGetPhysicalDeviceProperties2(renderer->PhysicalDevice, &properties);
    }

    // *************************************************************************
    // Ray tracing pipeline
    //
    // The pipeline is created with 3 shader groups:
    //    1) Ray gen
    //    2) Miss
    //    3) Hitgroup
    //
    // *************************************************************************
    VkPipeline pipeline = VK_NULL_HANDLE;
    CreateRayTracingPipeline(
        renderer.get(),
        moduleRGEN,
        moduleMISS,
        moduleCHIT,
        moduleRINT,
        pipelineLayout,
        &pipeline);

    // *************************************************************************
    // Shader binding tables
    //
    // This assumes that there are 3 shader groups in the pipeline:
    //    1) Ray gen
    //    2) Miss
    //    3) Hitgroup
    //
    // *************************************************************************
    VulkanBuffer rgenSBT = {};
    VulkanBuffer missSBT = {};
    VulkanBuffer hitgSBT = {};
    CreateShaderBindingTables(
        renderer.get(),
        rayTracingProperties,
        pipeline,
        &sphereBuffer,
        &rgenSBT,
        &missSBT,
        &hitgSBT);

    // *************************************************************************
    // Bottom level acceleration structure
    // *************************************************************************
    VulkanBuffer               blasBuffer = {};
    VkAccelerationStructureKHR blas       = VK_NULL_HANDLE;
    CreateBLAS(renderer.get(), numSpheres, &sphereBuffer, &blasBuffer, &blas);

    // *************************************************************************
    // Top level acceleration structure
    // *************************************************************************
    VulkanBuffer               tlasBuffer = {};
    VkAccelerationStructureKHR tlas       = VK_NULL_HANDLE;
    CreateTLAS(renderer.get(), blas, &tlasBuffer, &tlas);

    // *************************************************************************
    // Uniform buffer
    // *************************************************************************
    VulkanBuffer uniformBuffer = {};
    CreateUniformBuffer(renderer.get(), &uniformBuffer);

    // *************************************************************************
    // Get descriptor buffer properties
    // *************************************************************************
    VkPhysicalDeviceDescriptorBufferPropertiesEXT descriptorBufferProperties = {VK_STRUCTURE_TYPE_PHYSICAL_DEVICE_DESCRIPTOR_BUFFER_PROPERTIES_EXT};
    {
        VkPhysicalDeviceProperties2 properties = {VK_STRUCTURE_TYPE_PHYSICAL_DEVICE_PROPERTIES_2};
        properties.pNext                       = &descriptorBufferProperties;
        vkGetPhysicalDeviceProperties2(renderer->PhysicalDevice, &properties);
    }

    // *************************************************************************
    // Descriptor buffer
    // *************************************************************************
    VulkanBuffer descriptorBuffer = {};
    CreateDescriptorBuffer(renderer.get(), descriptorSetLayout, &descriptorBuffer);
    //
    // Map descriptor buffer - leave this mapped since we'll use it in the
    // main loop
    //
    char* pDescriptorBufferMappedAddres = nullptr;
    vmaMapMemory(renderer->Allocator, descriptorBuffer.Allocation, reinterpret_cast<void**>(&pDescriptorBufferMappedAddres));
    //
    // Update descriptors - storage image is updated in main loop
    //
    {
        // Acceleration structure (binding = 0)
        {
            VkDeviceSize offset = 0;
            fn_vkGetDescriptorSetLayoutBindingOffsetEXT(
                renderer->Device,
                descriptorSetLayout,
                0, // binding
                &offset);

            VkDescriptorGetInfoEXT descriptorInfo     = {VK_STRUCTURE_TYPE_DESCRIPTOR_GET_INFO_EXT};
            descriptorInfo.type                       = VK_DESCRIPTOR_TYPE_ACCELERATION_STRUCTURE_KHR;
            descriptorInfo.data.accelerationStructure = GetDeviceAddress(renderer.get(), tlas);

            char* pDescriptor = pDescriptorBufferMappedAddres + offset;
            fn_vkGetDescriptorEXT(
                renderer->Device,                                               // device
                &descriptorInfo,                                                // pDescriptorInfo
                descriptorBufferProperties.accelerationStructureDescriptorSize, // dataSize
                pDescriptor);                                                   // pDescriptor
        }

        // Uniform buffer (binding = 2)
        {
            VkDeviceSize offset = 0;
            fn_vkGetDescriptorSetLayoutBindingOffsetEXT(
                renderer->Device,
                descriptorSetLayout,
                2, // binding
                &offset);

            VkDescriptorAddressInfoEXT uniformBufferAddressInfo = {VK_STRUCTURE_TYPE_DESCRIPTOR_ADDRESS_INFO_EXT};
            uniformBufferAddressInfo.address                    = GetDeviceAddress(renderer.get(), &uniformBuffer);
            uniformBufferAddressInfo.range                      = gUniformmBufferSize;
            uniformBufferAddressInfo.format                     = VK_FORMAT_UNDEFINED;

            VkDescriptorGetInfoEXT descriptorInfo = {VK_STRUCTURE_TYPE_DESCRIPTOR_GET_INFO_EXT};
            descriptorInfo.type                   = VK_DESCRIPTOR_TYPE_UNIFORM_BUFFER;
            descriptorInfo.data.pUniformBuffer    = &uniformBufferAddressInfo;

            char* pDescriptor = pDescriptorBufferMappedAddres + offset;
            fn_vkGetDescriptorEXT(
                renderer->Device,                                       // device
                &descriptorInfo,                                        // pDescriptorInfo
                descriptorBufferProperties.uniformBufferDescriptorSize, // dataSize
                pDescriptor);                                           // pDescriptor
        }
    }

    // *************************************************************************
    // Window
    // *************************************************************************
    auto window = GrexWindow::Create(gWindowWidth, gWindowHeight, GREX_BASE_FILE_NAME());
    if (!window) {
        assert(false && "GrexWindow::Create failed");
        return EXIT_FAILURE;
    }

    // *************************************************************************
    // Swapchain
    // *************************************************************************
<<<<<<< HEAD
    auto surface = window->CreateVkSurface(renderer->Instance);
    if (!surface)
    {
        assert(false && "CreateVkSurface failed");
        return EXIT_FAILURE;
    }

    if (!InitSwapchain(renderer.get(), surface, window->GetWidth(), window->GetHeight()))
	{
=======
    if (!InitSwapchain(renderer.get(), window->GetNativeWindowHandle(), window->GetWidth(), window->GetHeight())) {
>>>>>>> f6903d1a
        assert(false && "InitSwapchain failed");
        return EXIT_FAILURE;
    }

    // *************************************************************************
    // Swapchain image views
    // *************************************************************************
    std::vector<VkImageView> imageViews;
    {
        std::vector<VkImage> images;
        CHECK_CALL(GetSwapchainImages(renderer.get(), images));

        for (auto& image : images) {
            VkImageViewCreateInfo createInfo           = {VK_STRUCTURE_TYPE_IMAGE_VIEW_CREATE_INFO};
            createInfo.image                           = image;
            createInfo.viewType                        = VK_IMAGE_VIEW_TYPE_2D;
            createInfo.format                          = GREX_DEFAULT_RTV_FORMAT;
            createInfo.components                      = {VK_COMPONENT_SWIZZLE_R, VK_COMPONENT_SWIZZLE_G, VK_COMPONENT_SWIZZLE_B, VK_COMPONENT_SWIZZLE_A};
            createInfo.subresourceRange.aspectMask     = VK_IMAGE_ASPECT_COLOR_BIT;
            createInfo.subresourceRange.baseMipLevel   = 0;
            createInfo.subresourceRange.levelCount     = 1;
            createInfo.subresourceRange.baseArrayLayer = 0;
            createInfo.subresourceRange.layerCount     = 1;

            VkImageView imageView = VK_NULL_HANDLE;
            CHECK_CALL(vkCreateImageView(renderer->Device, &createInfo, nullptr, &imageView));

            imageViews.push_back(imageView);
        }
    }

    // *************************************************************************
    // Command buffer
    // *************************************************************************
    CommandObjects cmdBuf = {};
    {
        CHECK_CALL(CreateCommandBuffer(renderer.get(), 0, &cmdBuf));
    }

    // *************************************************************************
    // Main loop
    // *************************************************************************
    while (window->PollEvents()) {
        uint32_t imageIndex = 0;
        if (AcquireNextImage(renderer.get(), &imageIndex)) {
            assert(false && "AcquireNextImage failed");
            break;
        }

        //
        // Storage image (binding = 1)
        //
        // Most Vulkan implementations support STORAGE_IMAGE so we can
        // write directly to the image and skip a copy.
        //
        {
            VkDeviceSize offset = 0;
            fn_vkGetDescriptorSetLayoutBindingOffsetEXT(
                renderer->Device,
                descriptorSetLayout,
                1, // binding
                &offset);

            VkDescriptorImageInfo imageInfo = {};
            imageInfo.imageView             = imageViews[imageIndex];

            VkDescriptorGetInfoEXT descriptorInfo = {VK_STRUCTURE_TYPE_DESCRIPTOR_GET_INFO_EXT};
            descriptorInfo.type                   = VK_DESCRIPTOR_TYPE_STORAGE_IMAGE;
            descriptorInfo.data.pStorageImage     = &imageInfo;

            char* pDescriptor = pDescriptorBufferMappedAddres + offset;
            fn_vkGetDescriptorEXT(
                renderer->Device,                                      // device
                &descriptorInfo,                                       // pDescriptorInfo
                descriptorBufferProperties.storageImageDescriptorSize, // dataSize
                pDescriptor);                                          // pDescriptor
        }

        // Build command buffer to trace rays
        VkCommandBufferBeginInfo vkbi = {VK_STRUCTURE_TYPE_COMMAND_BUFFER_BEGIN_INFO};
        vkbi.flags                    = VK_COMMAND_BUFFER_USAGE_ONE_TIME_SUBMIT_BIT;

        CHECK_CALL(vkBeginCommandBuffer(cmdBuf.CommandBuffer, &vkbi));
        {
            vkCmdBindPipeline(cmdBuf.CommandBuffer, VK_PIPELINE_BIND_POINT_RAY_TRACING_KHR, pipeline);

            VkDescriptorBufferBindingInfoEXT descriptorBufferBindingInfo = {VK_STRUCTURE_TYPE_DESCRIPTOR_BUFFER_BINDING_INFO_EXT};
            descriptorBufferBindingInfo.pNext                            = nullptr;
            descriptorBufferBindingInfo.address                          = GetDeviceAddress(renderer.get(), &descriptorBuffer);
            descriptorBufferBindingInfo.usage                            = VK_BUFFER_USAGE_RESOURCE_DESCRIPTOR_BUFFER_BIT_EXT;

            fn_vkCmdBindDescriptorBuffersEXT(cmdBuf.CommandBuffer, 1, &descriptorBufferBindingInfo);

            uint32_t     bufferIndices           = 0;
            VkDeviceSize descriptorBufferOffsets = 0;
            fn_vkCmdSetDescriptorBufferOffsetsEXT(
                cmdBuf.CommandBuffer,
                VK_PIPELINE_BIND_POINT_RAY_TRACING_KHR,
                pipelineLayout,
                0,
                1,
                &bufferIndices,
                &descriptorBufferOffsets);

            const uint32_t alignedHandleSize = Align(
                rayTracingProperties.shaderGroupHandleSize,
                rayTracingProperties.shaderGroupHandleAlignment);

            VkStridedDeviceAddressRegionKHR rgenShaderSBTEntry = {};
            rgenShaderSBTEntry.deviceAddress                   = GetDeviceAddress(renderer.get(), &rgenSBT);
            rgenShaderSBTEntry.stride                          = alignedHandleSize;
            rgenShaderSBTEntry.size                            = alignedHandleSize;

            VkStridedDeviceAddressRegionKHR missShaderSBTEntry = {};
            missShaderSBTEntry.deviceAddress                   = GetDeviceAddress(renderer.get(), &missSBT);
            missShaderSBTEntry.stride                          = alignedHandleSize;
            missShaderSBTEntry.size                            = alignedHandleSize;

            VkStridedDeviceAddressRegionKHR hitgShaderSBTEntry = {};
            hitgShaderSBTEntry.deviceAddress                   = GetDeviceAddress(renderer.get(), &hitgSBT);
            hitgShaderSBTEntry.stride                          = Align(alignedHandleSize + 8, rayTracingProperties.shaderGroupHandleSize);
            hitgShaderSBTEntry.size                            = Align(alignedHandleSize + 8, rayTracingProperties.shaderGroupHandleSize);

            VkStridedDeviceAddressRegionKHR callableShaderSbtEntry = {};

            fn_vkCmdTraceRaysKHR(
                cmdBuf.CommandBuffer,
                &rgenShaderSBTEntry,
                &missShaderSBTEntry,
                &hitgShaderSBTEntry,
                &callableShaderSbtEntry,
                gWindowWidth,
                gWindowHeight,
                1);
        }
        CHECK_CALL(vkEndCommandBuffer(cmdBuf.CommandBuffer));

        // Execute command buffer
        CHECK_CALL(ExecuteCommandBuffer(renderer.get(), &cmdBuf));

        // Wait for the GPU to finish the work
        if (!WaitForGpu(renderer.get())) {
            assert(false && "WaitForGpu failed");
        }

        if (!SwapchainPresent(renderer.get(), imageIndex)) {
            assert(false && "SwapchainPresent failed");
            break;
        }
    }

    vmaUnmapMemory(renderer->Allocator, descriptorBuffer.Allocation);

    return 0;
}

void CreateSphereBuffer(VulkanRenderer* pRenderer, uint32_t* pNumSpheres, VulkanBuffer* pBuffer)
{
    std::vector<SphereFlake> spheres;

    SphereFlake sphere = {};

    // Ground plane sphere
    float groundSize = 1000.0f;
    sphere.aabbMin   = (groundSize * vec3(-1, -1, -1)) - vec3(0, groundSize, 0);
    sphere.aabbMax   = (groundSize * vec3(1, 1, 1)) - vec3(0, groundSize, 0);
    spheres.push_back(sphere);

    // Initial sphere
    float radius   = 1;
    sphere.aabbMin = (radius * vec3(-1, -1, -1)) + vec3(0, radius, 0);
    sphere.aabbMax = (radius * vec3(1, 1, 1)) + vec3(0, radius, 0);
    spheres.push_back(sphere);

    GenerateSphereFlake(0, 5, radius / 3.0f, radius, vec3(0, radius, 0), vec3(0, 1, 0), spheres);

    *pNumSpheres = CountU32(spheres);

    VkBufferUsageFlags usageFlags =
        VK_BUFFER_USAGE_STORAGE_BUFFER_BIT |
        VK_BUFFER_USAGE_SHADER_DEVICE_ADDRESS_BIT |
        VK_BUFFER_USAGE_ACCELERATION_STRUCTURE_BUILD_INPUT_READ_ONLY_BIT_KHR;

    CHECK_CALL(CreateBuffer(
        pRenderer,            // pRenderer
        SizeInBytes(spheres), // srcSize
        DataPtr(spheres),     // pSrcData
        usageFlags,           // usageFlags
        8,                    // minAlignment
        pBuffer));            // pBuffer

    GREX_LOG_INFO("Num spheres: " << *pNumSpheres);
}

void CreateDescriptorSetLayout(VulkanRenderer* pRenderer, VkDescriptorSetLayout* pLayout)
{
    std::vector<VkDescriptorSetLayoutBinding> bindings = {};
    // layout(binding = 0, set = 0) uniform accelerationStructureEXT topLevelAS;
    {
        VkDescriptorSetLayoutBinding binding = {};
        binding.binding                      = 0;
        binding.descriptorType               = VK_DESCRIPTOR_TYPE_ACCELERATION_STRUCTURE_KHR;
        binding.descriptorCount              = 1;
        binding.stageFlags                   = VK_SHADER_STAGE_RAYGEN_BIT_KHR | VK_SHADER_STAGE_CLOSEST_HIT_BIT_KHR;

        bindings.push_back(binding);
    }
    // layout(binding = 1, set = 0, rgba8) uniform image2D image;
    {
        VkDescriptorSetLayoutBinding binding = {};
        binding.binding                      = 1;
        binding.descriptorType               = VK_DESCRIPTOR_TYPE_STORAGE_IMAGE;
        binding.descriptorCount              = 1;
        binding.stageFlags                   = VK_SHADER_STAGE_RAYGEN_BIT_KHR;

        bindings.push_back(binding);
    }
    // layout(binding = 2, set = 0) uniform CameraProperties
    {
        VkDescriptorSetLayoutBinding binding = {};
        binding.binding                      = 2;
        binding.descriptorType               = VK_DESCRIPTOR_TYPE_UNIFORM_BUFFER;
        binding.descriptorCount              = 1;
        binding.stageFlags                   = VK_SHADER_STAGE_RAYGEN_BIT_KHR | VK_SHADER_STAGE_CLOSEST_HIT_BIT_KHR;

        bindings.push_back(binding);
    }

    VkDescriptorSetLayoutCreateInfo createInfo = {VK_STRUCTURE_TYPE_DESCRIPTOR_SET_LAYOUT_CREATE_INFO};
    createInfo.flags                           = VK_DESCRIPTOR_SET_LAYOUT_CREATE_DESCRIPTOR_BUFFER_BIT_EXT;
    createInfo.bindingCount                    = CountU32(bindings);
    createInfo.pBindings                       = DataPtr(bindings);

    CHECK_CALL(vkCreateDescriptorSetLayout(pRenderer->Device, &createInfo, nullptr, pLayout));
}

void CreatePipelineLayout(VulkanRenderer* pRenderer, VkDescriptorSetLayout descriptorSetLayout, VkPipelineLayout* pLayout)
{
    VkPipelineLayoutCreateInfo createInfo = {VK_STRUCTURE_TYPE_PIPELINE_LAYOUT_CREATE_INFO};
    createInfo.setLayoutCount             = 1;
    createInfo.pSetLayouts                = &descriptorSetLayout;

    CHECK_CALL(vkCreatePipelineLayout(pRenderer->Device, &createInfo, nullptr, pLayout));
}

void CreateShaderModules(
    VulkanRenderer*              pRenderer,
    const std::vector<uint32_t>& spirvRGEN,
    const std::vector<uint32_t>& spirvMISS,
    const std::vector<uint32_t>& spirvCHIT,
    const std::vector<uint32_t>& spirvRINT,
    VkShaderModule*              pModuleRGEN,
    VkShaderModule*              pModuleMISS,
    VkShaderModule*              pModuleCHIT,
    VkShaderModule*              pModuleRINT)
{
    // Ray gen
    {
        VkShaderModuleCreateInfo createInfo = {VK_STRUCTURE_TYPE_SHADER_MODULE_CREATE_INFO};
        createInfo.codeSize                 = SizeInBytes(spirvRGEN);
        createInfo.pCode                    = DataPtr(spirvRGEN);

        CHECK_CALL(vkCreateShaderModule(pRenderer->Device, &createInfo, nullptr, pModuleRGEN));
    }

    // Miss
    {
        VkShaderModuleCreateInfo createInfo = {VK_STRUCTURE_TYPE_SHADER_MODULE_CREATE_INFO};
        createInfo.codeSize                 = SizeInBytes(spirvMISS);
        createInfo.pCode                    = DataPtr(spirvMISS);

        CHECK_CALL(vkCreateShaderModule(pRenderer->Device, &createInfo, nullptr, pModuleMISS));
    }

    // Closeset hit
    {
        VkShaderModuleCreateInfo createInfo = {VK_STRUCTURE_TYPE_SHADER_MODULE_CREATE_INFO};
        createInfo.codeSize                 = SizeInBytes(spirvCHIT);
        createInfo.pCode                    = DataPtr(spirvCHIT);

        CHECK_CALL(vkCreateShaderModule(pRenderer->Device, &createInfo, nullptr, pModuleCHIT));
    }

    // Intersection
    {
        VkShaderModuleCreateInfo createInfo = {VK_STRUCTURE_TYPE_SHADER_MODULE_CREATE_INFO};
        createInfo.codeSize                 = SizeInBytes(spirvRINT);
        createInfo.pCode                    = DataPtr(spirvRINT);

        CHECK_CALL(vkCreateShaderModule(pRenderer->Device, &createInfo, nullptr, pModuleRINT));
    }
}

void CreateRayTracingPipeline(
    VulkanRenderer*  pRenderer,
    VkShaderModule   moduleRGEN,
    VkShaderModule   moduleMISS,
    VkShaderModule   moduleCHIT,
    VkShaderModule   moduleRINT,
    VkPipelineLayout pipelineLayout,
    VkPipeline*      pPipeline)
{
    // Shader stages
    std::vector<VkPipelineShaderStageCreateInfo> shaderStages = {};
    // Ray gen
    {
        VkPipelineShaderStageCreateInfo createInfo = {VK_STRUCTURE_TYPE_PIPELINE_SHADER_STAGE_CREATE_INFO};
        createInfo.stage                           = VK_SHADER_STAGE_RAYGEN_BIT_KHR;
        createInfo.module                          = moduleRGEN;
        createInfo.pName                           = "main";

        shaderStages.push_back(createInfo);
    }
    // Miss
    {
        VkPipelineShaderStageCreateInfo createInfo = {VK_STRUCTURE_TYPE_PIPELINE_SHADER_STAGE_CREATE_INFO};
        createInfo.stage                           = VK_SHADER_STAGE_MISS_BIT_KHR;
        createInfo.module                          = moduleMISS;
        createInfo.pName                           = "main";

        shaderStages.push_back(createInfo);
    }
    // Closest hit
    {
        VkPipelineShaderStageCreateInfo createInfo = {VK_STRUCTURE_TYPE_PIPELINE_SHADER_STAGE_CREATE_INFO};
        createInfo.stage                           = VK_SHADER_STAGE_CLOSEST_HIT_BIT_KHR;
        createInfo.module                          = moduleCHIT;
        createInfo.pName                           = "main";

        shaderStages.push_back(createInfo);
    }
    // Intersection
    {
        VkPipelineShaderStageCreateInfo createInfo = {VK_STRUCTURE_TYPE_PIPELINE_SHADER_STAGE_CREATE_INFO};
        createInfo.stage                           = VK_SHADER_STAGE_INTERSECTION_BIT_KHR;
        createInfo.module                          = moduleRINT;
        createInfo.pName                           = "main";

        shaderStages.push_back(createInfo);
    }
    // Shader groups
    std::vector<VkRayTracingShaderGroupCreateInfoKHR> shaderGroups = {};
    // Ray gen
    {
        VkRayTracingShaderGroupCreateInfoKHR createInfo = {VK_STRUCTURE_TYPE_RAY_TRACING_SHADER_GROUP_CREATE_INFO_KHR};
        createInfo.type                                 = VK_RAY_TRACING_SHADER_GROUP_TYPE_GENERAL_KHR;
        createInfo.generalShader                        = 0; // shaderStages[0]
        createInfo.closestHitShader                     = VK_SHADER_UNUSED_KHR;
        createInfo.anyHitShader                         = VK_SHADER_UNUSED_KHR;
        createInfo.intersectionShader                   = VK_SHADER_UNUSED_KHR;

        shaderGroups.push_back(createInfo);
    }
    // Miss
    {
        VkRayTracingShaderGroupCreateInfoKHR createInfo = {VK_STRUCTURE_TYPE_RAY_TRACING_SHADER_GROUP_CREATE_INFO_KHR};
        createInfo.type                                 = VK_RAY_TRACING_SHADER_GROUP_TYPE_GENERAL_KHR;
        createInfo.generalShader                        = 1; // shaderStages[1]
        createInfo.closestHitShader                     = VK_SHADER_UNUSED_KHR;
        createInfo.anyHitShader                         = VK_SHADER_UNUSED_KHR;
        createInfo.intersectionShader                   = VK_SHADER_UNUSED_KHR;

        shaderGroups.push_back(createInfo);
    }
    // Closest hit + Intersection
    {
        VkRayTracingShaderGroupCreateInfoKHR createInfo = {VK_STRUCTURE_TYPE_RAY_TRACING_SHADER_GROUP_CREATE_INFO_KHR};
        createInfo.type                                 = VK_RAY_TRACING_SHADER_GROUP_TYPE_PROCEDURAL_HIT_GROUP_KHR;
        createInfo.generalShader                        = VK_SHADER_UNUSED_KHR;
        createInfo.closestHitShader                     = 2; // shaderStages[2]
        createInfo.anyHitShader                         = VK_SHADER_UNUSED_KHR;
        createInfo.intersectionShader                   = 3; // shaderStages[3]

        shaderGroups.push_back(createInfo);
    }

    VkRayTracingPipelineCreateInfoKHR createInfo = {VK_STRUCTURE_TYPE_RAY_TRACING_PIPELINE_CREATE_INFO_KHR};
    createInfo.flags                             = VK_PIPELINE_CREATE_DESCRIPTOR_BUFFER_BIT_EXT;
    createInfo.stageCount                        = CountU32(shaderStages);
    createInfo.pStages                           = DataPtr(shaderStages);
    createInfo.groupCount                        = CountU32(shaderGroups);
    createInfo.pGroups                           = DataPtr(shaderGroups);
    createInfo.maxPipelineRayRecursionDepth      = 5;
    createInfo.layout                            = pipelineLayout;
    createInfo.basePipelineHandle                = VK_NULL_HANDLE;
    createInfo.basePipelineIndex                 = -1;

    CHECK_CALL(fn_vkCreateRayTracingPipelinesKHR(
        pRenderer->Device, // device
        VK_NULL_HANDLE,    // deferredOperation
        VK_NULL_HANDLE,    // pipelineCache
        1,                 // createInfoCount
        &createInfo,       // pCreateInfos
        nullptr,           // pAllocator
        pPipeline));       // pPipelines
}

void CreateShaderBindingTables(
    VulkanRenderer*                                  pRenderer,
    VkPhysicalDeviceRayTracingPipelinePropertiesKHR& rayTracingProperties,
    VkPipeline                                       pipeline,
    const VulkanBuffer*                              pSphereBuffer,
    VulkanBuffer*                                    pRayGenSBT,
    VulkanBuffer*                                    pMissSBT,
    VulkanBuffer*                                    pHitGroupSBT)
{
    // Hardcoded group count
    const uint32_t groupCount = 3;

    // Handle sizes
    uint32_t groupHandleSize        = rayTracingProperties.shaderGroupHandleSize;
    uint32_t groupHandleAlignment   = rayTracingProperties.shaderGroupHandleAlignment;
    uint32_t alignedGroupHandleSize = Align(groupHandleSize, groupHandleAlignment);
    uint32_t totalGroupDataSize     = groupCount * groupHandleSize;

    //
    // This is what the shader group handles look like
    // in handlesData based on the pipeline. The offsets
    // are in bytes - assuming alignedHandleSize is 32 bytes.
    //
    //  +--------+
    //  |  RGEN  | offset = 0
    //  +--------+
    //  |  MISS  | offset = 32
    //  +--------+
    //  |  HITG  | offset = 64
    //  +--------+
    //
    std::vector<char> groupHandlesData(totalGroupDataSize);
    CHECK_CALL(fn_vkGetRayTracingShaderGroupHandlesKHR(
        pRenderer->Device,    // device
        pipeline,             // pipeline
        0,                    // firstGroup
        groupCount,           // groupCount
        totalGroupDataSize,       // dataSize
        groupHandlesData.data())); // pData)

    // Usage flags for SBT buffer
    VkBufferUsageFlags usageFlags = VK_BUFFER_USAGE_SHADER_DEVICE_ADDRESS_BIT | VK_BUFFER_USAGE_SHADER_BINDING_TABLE_BIT_KHR;

    char* pShaderGroupHandleRGEN = groupHandlesData.data();
    char* pShaderGroupHandleMISS = groupHandlesData.data() + groupHandleSize;
    char* pShaderGroupHandleHITG = groupHandlesData.data() + 2 * groupHandleSize;

    //
    // Create buffers for each shader group's SBT and copy the
    // the shader group handles into each buffer.
    //
    // The size of the SBT buffers must be aligned to
    // VkPhysicalDeviceRayTracingPipelinePropertiesKHR::shaderGroupBaseAlignment.
    //
    const uint32_t shaderGroupBaseAlignment = rayTracingProperties.shaderGroupBaseAlignment;
    // Ray gen
    {
        CHECK_CALL(CreateBuffer(
            pRenderer,                // pRenderer
            groupHandleSize,               // srcSize
            pShaderGroupHandleRGEN,   // pSrcData
            usageFlags,               // usageFlags
            shaderGroupBaseAlignment, // minAlignment
            pRayGenSBT));             // pBuffer
    }
    // Miss
    {
        CHECK_CALL(CreateBuffer(
            pRenderer,                // pRenderer
            groupHandleSize,               // srcSize
            pShaderGroupHandleMISS,   // pSrcData
            usageFlags,               // usageFlags
            shaderGroupBaseAlignment, // minAlignment
            pMissSBT));               // pBuffer
    }
    // HITG: closest hit + intersection
    {
        //
        // This hit group's shader record size is 64 since we need space after
        // the group handle to store the virtual address for the sphere buffer.
        //
        // NOTE: A single identifier is used for all the shaders in the hit group.
        //       This is why there is not separate shader records for the closest hit
        //       shader and the intersection shader.
        //

        // 8 bytes for sphere buffer
        size_t shaderRecordSize = Align(alignedGroupHandleSize + 8, alignedGroupHandleSize);

        CHECK_CALL(CreateBuffer(
            pRenderer,                // pRenderer
            shaderRecordSize,         // srcSize
            nullptr,                  // pSrcData
            usageFlags,               // usageFlags
            shaderGroupBaseAlignment, // minAlignment
            pHitGroupSBT));           // pBuffer

        // Copy shader handles
        {
            char* pData = nullptr;
            CHECK_CALL(vmaMapMemory(pRenderer->Allocator, pHitGroupSBT->Allocation, reinterpret_cast<void**>(&pData)));

            // Shader group handle
            memcpy(pData, pShaderGroupHandleHITG, groupHandleSize);
            pData += alignedGroupHandleSize;

            //
            // Device address for sphere buffer
            //
            // This isn't required to be done here. We can map and copy the
            // device address later if we want to.
            //
            VkDeviceAddress sphereBufferAddress = GetDeviceAddress(pRenderer, pSphereBuffer);
            memcpy(pData, &sphereBufferAddress, sizeof(sphereBufferAddress));

            vmaUnmapMemory(pRenderer->Allocator, pHitGroupSBT->Allocation);
        }
    }
}

void CreateBLAS(
    VulkanRenderer*             pRenderer,
    uint32_t                    numSpheres,
    const VulkanBuffer*         pSphereBuffer,
    VulkanBuffer*               pBLASBuffer,
    VkAccelerationStructureKHR* pBLAS)
{
    // Get acceleration structure build size
    VkAccelerationStructureBuildSizesInfoKHR buildSizesInfo = {VK_STRUCTURE_TYPE_ACCELERATION_STRUCTURE_BUILD_SIZES_INFO_KHR};
    {
        // Geometry
        VkAccelerationStructureGeometryKHR geometry = {VK_STRUCTURE_TYPE_ACCELERATION_STRUCTURE_GEOMETRY_KHR};
        geometry.flags                              = VK_GEOMETRY_OPAQUE_BIT_KHR;
        geometry.geometryType                       = VK_GEOMETRY_TYPE_AABBS_KHR;
        geometry.geometry.aabbs.sType               = VK_STRUCTURE_TYPE_ACCELERATION_STRUCTURE_GEOMETRY_AABBS_DATA_KHR;
        geometry.geometry.aabbs.data.deviceAddress  = GetDeviceAddress(pRenderer, pSphereBuffer);
        geometry.geometry.aabbs.stride              = sizeof(SphereFlake);

        // Build geometry info
        VkAccelerationStructureBuildGeometryInfoKHR buildGeometryInfo = {VK_STRUCTURE_TYPE_ACCELERATION_STRUCTURE_BUILD_GEOMETRY_INFO_KHR};
        //
        buildGeometryInfo.type          = VK_ACCELERATION_STRUCTURE_TYPE_BOTTOM_LEVEL_KHR;
        buildGeometryInfo.flags         = VK_BUILD_ACCELERATION_STRUCTURE_PREFER_FAST_TRACE_BIT_KHR;
        buildGeometryInfo.mode          = VK_BUILD_ACCELERATION_STRUCTURE_MODE_BUILD_KHR;
        buildGeometryInfo.geometryCount = 1;
        buildGeometryInfo.pGeometries   = &geometry;

        const uint32_t maxPrimitiveCount = numSpheres;
        fn_vkGetAccelerationStructureBuildSizesKHR(
            pRenderer->Device,
            VK_ACCELERATION_STRUCTURE_BUILD_TYPE_DEVICE_KHR,
            &buildGeometryInfo,
            &maxPrimitiveCount,
            &buildSizesInfo);
    }

    // Create acceleration structure buffer
    {
        VkBufferUsageFlags usageFlags = VK_BUFFER_USAGE_SHADER_DEVICE_ADDRESS_BIT | VK_BUFFER_USAGE_ACCELERATION_STRUCTURE_STORAGE_BIT_KHR;

        CHECK_CALL(CreateBuffer(
            pRenderer,
            buildSizesInfo.accelerationStructureSize,
            usageFlags,
            VMA_MEMORY_USAGE_GPU_ONLY,
            0,
            pBLASBuffer));
    }

    // Create accleration structure object
    {
        VkAccelerationStructureCreateInfoKHR createInfo = {VK_STRUCTURE_TYPE_ACCELERATION_STRUCTURE_CREATE_INFO_KHR};
        createInfo.buffer                               = pBLASBuffer->Buffer;
        createInfo.offset                               = 0;
        createInfo.size                                 = buildSizesInfo.accelerationStructureSize;
        createInfo.type                                 = VK_ACCELERATION_STRUCTURE_TYPE_BOTTOM_LEVEL_KHR;
        createInfo.deviceAddress                        = 0;

        CHECK_CALL(fn_vkCreateAccelerationStructureKHR(pRenderer->Device, &createInfo, nullptr, pBLAS));
    }

    // Create scratch buffer
    VulkanBuffer scratchBuffer = {};
    {
        // Get acceleration structure properties
        //
        // Obviously this can be cached if it's accessed frequently.
        //
        VkPhysicalDeviceAccelerationStructurePropertiesKHR accelStructProperties = {VK_STRUCTURE_TYPE_PHYSICAL_DEVICE_ACCELERATION_STRUCTURE_PROPERTIES_KHR};
        VkPhysicalDeviceProperties2                        properties            = {VK_STRUCTURE_TYPE_PHYSICAL_DEVICE_PROPERTIES_2};
        properties.pNext                                                         = &accelStructProperties;
        vkGetPhysicalDeviceProperties2(pRenderer->PhysicalDevice, &properties);

        VkBufferUsageFlags usageFlags = VK_BUFFER_USAGE_STORAGE_BUFFER_BIT | VK_BUFFER_USAGE_SHADER_DEVICE_ADDRESS_BIT;

        CHECK_CALL(CreateBuffer(
            pRenderer,                                                            // pRenderer
            buildSizesInfo.buildScratchSize,                                      // srcSize
            usageFlags,                                                           // usageFlags
            VMA_MEMORY_USAGE_GPU_ONLY,                                            // memoryUsage
            accelStructProperties.minAccelerationStructureScratchOffsetAlignment, // minAlignment
            &scratchBuffer));                                                     // pBuffer
    }

    // Build acceleration structure
    //
    // You can use the geometry and build geometry info that was used to get
    // the build sizes. We don't do it to illustrate that they can also
    // be independent.
    //
    {
        // Geometry
        VkAccelerationStructureGeometryKHR geometry = {VK_STRUCTURE_TYPE_ACCELERATION_STRUCTURE_GEOMETRY_KHR};
        geometry.flags                              = VK_GEOMETRY_OPAQUE_BIT_KHR;
        geometry.geometryType                       = VK_GEOMETRY_TYPE_AABBS_KHR;
        geometry.geometry.aabbs.sType               = VK_STRUCTURE_TYPE_ACCELERATION_STRUCTURE_GEOMETRY_AABBS_DATA_KHR;
        geometry.geometry.aabbs.data.deviceAddress  = GetDeviceAddress(pRenderer, pSphereBuffer);
        geometry.geometry.aabbs.stride              = sizeof(SphereFlake);

        // Build geometry info
        VkAccelerationStructureBuildGeometryInfoKHR buildGeometryInfo = {VK_STRUCTURE_TYPE_ACCELERATION_STRUCTURE_BUILD_GEOMETRY_INFO_KHR};
        //
        buildGeometryInfo.type                      = VK_ACCELERATION_STRUCTURE_TYPE_BOTTOM_LEVEL_KHR;
        buildGeometryInfo.flags                     = VK_BUILD_ACCELERATION_STRUCTURE_PREFER_FAST_TRACE_BIT_KHR;
        buildGeometryInfo.mode                      = VK_BUILD_ACCELERATION_STRUCTURE_MODE_BUILD_KHR;
        buildGeometryInfo.dstAccelerationStructure  = *pBLAS;
        buildGeometryInfo.geometryCount             = 1;
        buildGeometryInfo.pGeometries               = &geometry;
        buildGeometryInfo.scratchData.deviceAddress = GetDeviceAddress(pRenderer, &scratchBuffer);

        // Build range info
        VkAccelerationStructureBuildRangeInfoKHR buildRangeInfo = {};
        buildRangeInfo.primitiveCount                           = numSpheres;

        CommandObjects cmdBuf = {};
        CHECK_CALL(CreateCommandBuffer(pRenderer, VK_COMMAND_POOL_CREATE_TRANSIENT_BIT, &cmdBuf));

        VkCommandBufferBeginInfo vkbi = {VK_STRUCTURE_TYPE_COMMAND_BUFFER_BEGIN_INFO};
        vkbi.flags                    = VK_COMMAND_BUFFER_USAGE_ONE_TIME_SUBMIT_BIT;

        CHECK_CALL(vkBeginCommandBuffer(cmdBuf.CommandBuffer, &vkbi));

        const VkAccelerationStructureBuildRangeInfoKHR* pBuildRangeInfo = &buildRangeInfo;
        fn_vkCmdBuildAccelerationStructuresKHR(cmdBuf.CommandBuffer, 1, &buildGeometryInfo, &pBuildRangeInfo);

        CHECK_CALL(vkEndCommandBuffer(cmdBuf.CommandBuffer));

        CHECK_CALL(ExecuteCommandBuffer(pRenderer, &cmdBuf));

        if (!WaitForGpu(pRenderer)) {
            assert(false && "WaitForGpu failed");
        }
    }

    DestroyBuffer(pRenderer, &scratchBuffer);
}

void CreateTLAS(VulkanRenderer* pRenderer, VkAccelerationStructureKHR blas, VulkanBuffer* pTLASBuffer, VkAccelerationStructureKHR* pTLAS)
{
    // clang-format off
	VkTransformMatrixKHR transformMatrix = {
		1.0f, 0.0f, 0.0f, 0.0f,
		0.0f, 1.0f, 0.0f, 0.0f,
		0.0f, 0.0f, 1.0f, 0.0f 
    };
    // clang-format on

    VkAccelerationStructureInstanceKHR instance     = {};
    instance.transform                              = transformMatrix;
    instance.instanceCustomIndex                    = 0;
    instance.mask                                   = 0xFF;
    instance.instanceShaderBindingTableRecordOffset = 0;
    instance.flags                                  = VK_GEOMETRY_INSTANCE_TRIANGLE_FACING_CULL_DISABLE_BIT_KHR;
    instance.accelerationStructureReference         = GetDeviceAddress(pRenderer, blas);

    // Instance buffer
    //
    // NOTE: Vulkan requires this buffer to be 16 bytes aligned
    //
    VulkanBuffer instanceBuffer;
    {
        VkBufferUsageFlags usageFlags = VK_BUFFER_USAGE_SHADER_DEVICE_ADDRESS_BIT | VK_BUFFER_USAGE_ACCELERATION_STRUCTURE_BUILD_INPUT_READ_ONLY_BIT_KHR;

        CHECK_CALL(CreateBuffer(
            pRenderer,         // pRenderer
            sizeof(instance),  // srcSize
            &instance,         // pSrcData
            usageFlags,        // usageFlags
            16,                // minAlignment
            &instanceBuffer)); // pBuffer
    }

    // Get acceleration structure build size
    VkAccelerationStructureBuildSizesInfoKHR buildSizesInfo = {VK_STRUCTURE_TYPE_ACCELERATION_STRUCTURE_BUILD_SIZES_INFO_KHR};
    {
        // Geometry
        VkAccelerationStructureGeometryKHR geometry    = {VK_STRUCTURE_TYPE_ACCELERATION_STRUCTURE_GEOMETRY_KHR};
        geometry.flags                                 = VK_GEOMETRY_OPAQUE_BIT_KHR;
        geometry.geometryType                          = VK_GEOMETRY_TYPE_INSTANCES_KHR;
        geometry.geometry.triangles.sType              = VK_STRUCTURE_TYPE_ACCELERATION_STRUCTURE_GEOMETRY_INSTANCES_DATA_KHR;
        geometry.geometry.instances.arrayOfPointers    = VK_FALSE;
        geometry.geometry.instances.data.deviceAddress = GetDeviceAddress(pRenderer, &instanceBuffer);

        // Build geometry info
        VkAccelerationStructureBuildGeometryInfoKHR buildGeometryInfo = {VK_STRUCTURE_TYPE_ACCELERATION_STRUCTURE_BUILD_GEOMETRY_INFO_KHR};
        //
        buildGeometryInfo.type          = VK_ACCELERATION_STRUCTURE_TYPE_TOP_LEVEL_KHR;
        buildGeometryInfo.flags         = VK_BUILD_ACCELERATION_STRUCTURE_PREFER_FAST_TRACE_BIT_KHR;
        buildGeometryInfo.mode          = VK_BUILD_ACCELERATION_STRUCTURE_MODE_BUILD_KHR;
        buildGeometryInfo.geometryCount = 1;
        buildGeometryInfo.pGeometries   = &geometry;

        const uint32_t maxPrimitiveCount = 1;
        fn_vkGetAccelerationStructureBuildSizesKHR(
            pRenderer->Device,
            VK_ACCELERATION_STRUCTURE_BUILD_TYPE_DEVICE_KHR,
            &buildGeometryInfo,
            &maxPrimitiveCount,
            &buildSizesInfo);
    }

    // Create acceleration structure buffer
    {
        VkBufferUsageFlags usageFlags = VK_BUFFER_USAGE_SHADER_DEVICE_ADDRESS_BIT | VK_BUFFER_USAGE_ACCELERATION_STRUCTURE_STORAGE_BIT_KHR;

        CHECK_CALL(CreateBuffer(
            pRenderer,
            buildSizesInfo.accelerationStructureSize,
            usageFlags,
            VMA_MEMORY_USAGE_GPU_ONLY,
            0,
            pTLASBuffer));
    }

    // Create accleration structure object
    {
        VkAccelerationStructureCreateInfoKHR createInfo = {VK_STRUCTURE_TYPE_ACCELERATION_STRUCTURE_CREATE_INFO_KHR};
        createInfo.buffer                               = pTLASBuffer->Buffer;
        createInfo.offset                               = 0;
        createInfo.size                                 = buildSizesInfo.accelerationStructureSize;
        createInfo.type                                 = VK_ACCELERATION_STRUCTURE_TYPE_TOP_LEVEL_KHR;
        createInfo.deviceAddress                        = 0;

        CHECK_CALL(fn_vkCreateAccelerationStructureKHR(pRenderer->Device, &createInfo, nullptr, pTLAS));
    }

    // Create scratch buffer
    VulkanBuffer scratchBuffer = {};
    {
        // Get acceleration structure properties
        //
        // Obviously this can be cached if it's accessed frequently.
        //
        VkPhysicalDeviceAccelerationStructurePropertiesKHR accelStructProperties = {VK_STRUCTURE_TYPE_PHYSICAL_DEVICE_ACCELERATION_STRUCTURE_PROPERTIES_KHR};
        VkPhysicalDeviceProperties2                        properties            = {VK_STRUCTURE_TYPE_PHYSICAL_DEVICE_PROPERTIES_2};
        properties.pNext                                                         = &accelStructProperties;
        vkGetPhysicalDeviceProperties2(pRenderer->PhysicalDevice, &properties);

        VkBufferUsageFlags usageFlags = VK_BUFFER_USAGE_STORAGE_BUFFER_BIT | VK_BUFFER_USAGE_SHADER_DEVICE_ADDRESS_BIT;

        CHECK_CALL(CreateBuffer(
            pRenderer,                                                            // pRenderer
            buildSizesInfo.buildScratchSize,                                      // srcSize
            usageFlags,                                                           // usageFlags
            VMA_MEMORY_USAGE_GPU_ONLY,                                            // memoryUsage
            accelStructProperties.minAccelerationStructureScratchOffsetAlignment, // minAlignment
            &scratchBuffer));                                                     // pBuffer
    }

    // Build acceleration structure
    {
        // Geometry
        VkAccelerationStructureGeometryKHR geometry    = {VK_STRUCTURE_TYPE_ACCELERATION_STRUCTURE_GEOMETRY_KHR};
        geometry.flags                                 = VK_GEOMETRY_OPAQUE_BIT_KHR;
        geometry.geometryType                          = VK_GEOMETRY_TYPE_INSTANCES_KHR;
        geometry.geometry.triangles.sType              = VK_STRUCTURE_TYPE_ACCELERATION_STRUCTURE_GEOMETRY_INSTANCES_DATA_KHR;
        geometry.geometry.instances.arrayOfPointers    = VK_FALSE;
        geometry.geometry.instances.data.deviceAddress = GetDeviceAddress(pRenderer, &instanceBuffer);

        // Build geometry info
        VkAccelerationStructureBuildGeometryInfoKHR buildGeometryInfo = {VK_STRUCTURE_TYPE_ACCELERATION_STRUCTURE_BUILD_GEOMETRY_INFO_KHR};
        //
        buildGeometryInfo.type                      = VK_ACCELERATION_STRUCTURE_TYPE_TOP_LEVEL_KHR;
        buildGeometryInfo.flags                     = VK_BUILD_ACCELERATION_STRUCTURE_PREFER_FAST_TRACE_BIT_KHR;
        buildGeometryInfo.mode                      = VK_BUILD_ACCELERATION_STRUCTURE_MODE_BUILD_KHR;
        buildGeometryInfo.dstAccelerationStructure  = *pTLAS;
        buildGeometryInfo.geometryCount             = 1;
        buildGeometryInfo.pGeometries               = &geometry;
        buildGeometryInfo.scratchData.deviceAddress = GetDeviceAddress(pRenderer, &scratchBuffer);

        // Build range info
        VkAccelerationStructureBuildRangeInfoKHR buildRangeInfo = {};
        buildRangeInfo.primitiveCount                           = 1;

        CommandObjects cmdBuf = {};
        CHECK_CALL(CreateCommandBuffer(pRenderer, VK_COMMAND_POOL_CREATE_TRANSIENT_BIT, &cmdBuf));

        VkCommandBufferBeginInfo vkbi = {VK_STRUCTURE_TYPE_COMMAND_BUFFER_BEGIN_INFO};
        vkbi.flags                    = VK_COMMAND_BUFFER_USAGE_ONE_TIME_SUBMIT_BIT;

        CHECK_CALL(vkBeginCommandBuffer(cmdBuf.CommandBuffer, &vkbi));

        const VkAccelerationStructureBuildRangeInfoKHR* pBuildRangeInfo = &buildRangeInfo;
        fn_vkCmdBuildAccelerationStructuresKHR(cmdBuf.CommandBuffer, 1, &buildGeometryInfo, &pBuildRangeInfo);

        CHECK_CALL(vkEndCommandBuffer(cmdBuf.CommandBuffer));

        CHECK_CALL(ExecuteCommandBuffer(pRenderer, &cmdBuf));

        if (!WaitForGpu(pRenderer)) {
            assert(false && "WaitForGpu failed");
        }
    }
}

void CreateUniformBuffer(VulkanRenderer* pRenderer, VulkanBuffer* pBuffer)
{
    struct Camera
    {
        glm::mat4 viewInverse;
        glm::mat4 projInverse;
        vec3      eyePosition;
    };

    Camera camera      = {};
    camera.eyePosition = vec3(0, 2.5f, 3.5f);

    camera.projInverse = glm::inverse(glm::perspective(glm::radians(60.0f), gWindowWidth / static_cast<float>(gWindowHeight), 0.1f, 512.0f));
    auto mat           = glm::lookAt(camera.eyePosition, vec3(0, 1, 0), vec3(0, 1, 0));
    camera.viewInverse = glm::inverse(mat);

    VkBufferUsageFlags usageFlags = VK_BUFFER_USAGE_UNIFORM_BUFFER_BIT | VK_BUFFER_USAGE_SHADER_DEVICE_ADDRESS_BIT;

    CHECK_CALL(CreateBuffer(
        pRenderer,           // pRenderer
        gUniformmBufferSize, // srcSize
        &camera,             // pSrcData
        usageFlags,          // usageFlags
        256,                 // minAlignment
        pBuffer));           // pBuffer
}

void CreateDescriptorBuffer(
    VulkanRenderer*       pRenderer,
    VkDescriptorSetLayout descriptorSetLayout,
    VulkanBuffer*         pBuffer)
{
    VkDeviceSize size = 0;
    fn_vkGetDescriptorSetLayoutSizeEXT(pRenderer->Device, descriptorSetLayout, &size);

    VkBufferUsageFlags usageFlags = VK_BUFFER_USAGE_RESOURCE_DESCRIPTOR_BUFFER_BIT_EXT | VK_BUFFER_USAGE_SHADER_DEVICE_ADDRESS_BIT;

    CHECK_CALL(CreateBuffer(
        pRenderer,  // pRenderer
        size,       // srcSize
        nullptr,    // pSrcData
        usageFlags, // usageFlags
        0,          // minAlignment
        pBuffer));  // pBuffer
}<|MERGE_RESOLUTION|>--- conflicted
+++ resolved
@@ -578,7 +578,8 @@
     // Window
     // *************************************************************************
     auto window = GrexWindow::Create(gWindowWidth, gWindowHeight, GREX_BASE_FILE_NAME());
-    if (!window) {
+    if (!window)
+	{
         assert(false && "GrexWindow::Create failed");
         return EXIT_FAILURE;
     }
@@ -586,7 +587,6 @@
     // *************************************************************************
     // Swapchain
     // *************************************************************************
-<<<<<<< HEAD
     auto surface = window->CreateVkSurface(renderer->Instance);
     if (!surface)
     {
@@ -596,9 +596,6 @@
 
     if (!InitSwapchain(renderer.get(), surface, window->GetWidth(), window->GetHeight()))
 	{
-=======
-    if (!InitSwapchain(renderer.get(), window->GetNativeWindowHandle(), window->GetWidth(), window->GetHeight())) {
->>>>>>> f6903d1a
         assert(false && "InitSwapchain failed");
         return EXIT_FAILURE;
     }
